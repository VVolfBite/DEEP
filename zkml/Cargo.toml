--- conflicted
+++ resolved
@@ -22,11 +22,8 @@
 serde.workspace = true
 sumcheck = { version = "0.1.0", path = "../sumcheck" }
 tracing-subscriber.workspace = true
-<<<<<<< HEAD
 tract-onnx = "0.21.9"
 transcript = { version = "0.1.0", path = "../transcript" }
-=======
 log = "0.4.25"
 serde.workspace = true
-mpcs = { version = "0.1.0", path = "../mpcs" }
->>>>>>> 1b03e678
+mpcs = { version = "0.1.0", path = "../mpcs" }