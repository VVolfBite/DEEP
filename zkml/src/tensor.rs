use crate::{
    ScalingFactor,
    quantization::{self, MAX_FLOAT, MIN_FLOAT},
};
use anyhow::bail;
use ark_std::rand::{self, Rng, SeedableRng, rngs::StdRng};
use ff::Field;
use ff_ext::ExtensionField;
use goldilocks::GoldilocksExt2;
use itertools::Itertools;
use multilinear_extensions::mle::DenseMultilinearExtension;
use rayon::{
    iter::{
        IndexedParallelIterator, IntoParallelIterator, IntoParallelRefIterator,
        IntoParallelRefMutIterator, ParallelIterator,
    },
    prelude::ParallelSlice,
    slice::ParallelSliceMut,
};
use serde::{Deserialize, Serialize};
use std::{
    cmp::{Ordering, PartialEq},
    fmt::{self, Debug},
};

use crate::{
    Element,
    layers::pooling::MAXPOOL2D_KERNEL_SIZE,
    quantization::{Fieldizer, IntoElement},
    to_bit_sequence_le,
};

pub trait Number:
    Copy
    + Clone
    + Send
    + Sync
    + Default
    + std::iter::Sum
    + std::ops::Add<Output = Self>
    + std::ops::Sub<Output = Self>
    + std::ops::AddAssign<Self>
    + std::ops::Mul<Output = Self>
    + std::fmt::Debug
{
    const MIN: Self;
    const MAX: Self;
    fn random<R: Rng>(rng: &mut R) -> Self;
    /// reason abs is necessary is because f32 doesn't implement Ord trait, so to have uniform code for f32 and Element,
    /// we implement abs here.
    fn absolute_value(&self) -> Self;
    fn cmp_max(&self, other: &Self) -> Self {
        match self.compare(other) {
            Ordering::Greater => *self,
            Ordering::Equal => *self,
            Ordering::Less => *other,
        }
    }
    fn cmp_min(&self, other: &Self) -> Self {
        match self.compare(other) {
            Ordering::Greater => *other,
            Ordering::Equal => *self,
            Ordering::Less => *self,
        }
    }
    fn compare(&self, other: &Self) -> Ordering;
    fn is_negative(&self) -> bool;
}

impl Number for Element {
    const MIN: Element = Element::MIN;
    const MAX: Element = Element::MAX;
    fn random<R: Rng>(rng: &mut R) -> Self {
        rng.gen_range(*quantization::MIN..=*quantization::MAX)
    }
    fn absolute_value(&self) -> Self {
        self.abs()
    }
    fn compare(&self, other: &Self) -> Ordering {
        self.cmp(&other)
    }
    fn is_negative(&self) -> bool {
        *self < 0
    }
}
impl Number for f32 {
    const MIN: f32 = f32::MIN;
    const MAX: f32 = f32::MAX;
    fn random<R: Rng>(rng: &mut R) -> Self {
        rng.gen_range(MIN_FLOAT..=MAX_FLOAT)
    }
    fn absolute_value(&self) -> Self {
        self.abs()
    }
    fn compare(&self, other: &Self) -> Ordering {
        if self < other {
            Ordering::Less
        } else if self == other {
            Ordering::Equal
        } else {
            Ordering::Greater
        }
    }

    fn is_negative(&self) -> bool {
        *self < 0.0
    }
}
impl Number for GoldilocksExt2 {
    const MIN: GoldilocksExt2 = GoldilocksExt2::ZERO;
    const MAX: GoldilocksExt2 = GoldilocksExt2::ZERO;

    fn random<R: Rng>(rng: &mut R) -> Self {
        Element::random(rng).to_field()
    }
    fn absolute_value(&self) -> Self {
        *self
    }
    fn compare(&self, other: &Self) -> Ordering {
        self.cmp(other)
    }

    fn is_negative(&self) -> bool {
        panic!("GoldilocksExt2: is_negative is meaningless");
    }
}

/// Function testing the consistency between the actual convolution implementation and
/// the FFT one. Used for debugging purposes.
/// real_tensor is std conv2d (kw, nx-nw+1, nx-nw+1)
/// padded_tensor is results from fft conv (kw, nx, nx)
pub fn check_tensor_consistency(real_tensor: Tensor<Element>, padded_tensor: Tensor<Element>) {
    let n_x = padded_tensor.shape[1];
    for i in 0..real_tensor.shape[0] {
        for j in 0..real_tensor.shape[1] {
            for k in 0..real_tensor.shape[1] {
                // TODO: test if real_tensor.shape[2] works here
                assert!(
                    real_tensor.data[i * real_tensor.shape[1] * real_tensor.shape[1]
                        + j * real_tensor.shape[1]
                        + k]
                        == padded_tensor.data[i * n_x * n_x + j * n_x + k],
                    "Error in tensor consistency"
                );
            }
        }
    }
}

/// Returns an n-th root of unity by starting with a 32nd root of unity and squaring it (32-n) times.
/// Each squaring operation halves the order of the root of unity:
/// - For n=16: squares it 16 times (32-16) to get a 16th root of unity
/// - For n=8:  squares it 24 times (32-8) to get an 8th root of unity
/// - For n=4:  squares it 28 times (32-4) to get a 4th root of unity
/// The initial ROOT_OF_UNITY constant is verified to be a 32nd root of unity in the field implementation.
pub fn get_root_of_unity<E: ExtensionField>(n: usize) -> E {
    let mut rou = E::ROOT_OF_UNITY;

    for _ in 0..(32 - n) {
        rou = rou * rou;
    }

    return rou;
}
/// Properly pad a filter
/// We use this function so that filter is amenable to FFT based conv2d
/// Usually vec and n are powers of 2
/// Output: [[F[0][0],…,F[0][n_w],0,…,0],[F[1][0],…,F[1][n_w],0,…,0],…]
pub fn index_w<E: ExtensionField>(
    w: &[Element],
    n_real: usize,
    n: usize,
    output_len: usize,
) -> impl ParallelIterator<Item = E> + use<'_, E> {
    (0..output_len).into_par_iter().map(move |idx| {
        let i = idx / n;
        let j = idx % n;
        if i < n_real && j < n_real {
            w[i * n_real + j].to_field()
        } else {
            E::ZERO
        }
    })
}
// let u = [u[1],...,u[n*n]]
// output vec = [u[n*n-1],u[n*n-2],...,u[n*n-n],....,u[0]]
// Note that y_eval =  f_vec(r) = f_u(1-r)
pub fn index_u<E: ExtensionField>(u: &[E], n: usize) -> impl Iterator<Item = E> + use<'_, E> {
    let len = n * n;
    (0..u.len() / 2).into_iter().map(move |i| u[len - 1 - i])
}
/// flag: false -> FFT
/// flag: true -> iFFT
pub fn fft<E: ExtensionField + Send + Sync>(v: &mut Vec<E>, flag: bool) {
    let n = v.len();
    let logn = ark_std::log2(n) as u32;
    let mut rev: Vec<usize> = vec![0; n];
    let mut w: Vec<E> = vec![E::ZERO; n];

    rev[0] = 0;

    for i in 1..n {
        rev[i] = rev[i >> 1] >> 1 | ((i) & 1) << (logn - 1);
    }
    w[0] = E::ONE;

    let rou: E = get_root_of_unity(logn as usize);
    w[1] = rou;

    if flag == true {
        w[1] = w[1].invert().unwrap();
    }

    for i in 2..n {
        w[i] = w[i - 1] * w[1];
    }

    // Collect indices that need to be swapped
    let swaps: Vec<(usize, usize)> = (0..n)
        .into_par_iter()
        .filter_map(|i| if rev[i] < i { Some((i, rev[i])) } else { None })
        .collect();

    // Perform swaps sequentially
    for (i, j) in swaps {
        v.swap(i, j);
    }

    let mut i: usize = 2;
    while i <= n {
        // Parallelize the FFT butterfly operations
        v.par_chunks_mut(i).for_each(|chunk| {
            let half_i = i >> 1;
            for k in 0..half_i {
                let u = chunk[k];
                let l = chunk[k + half_i] * w[n / i * k];
                chunk[k] = u + l;
                chunk[k + half_i] = u - l;
            }
        });
        i <<= 1;
    }

    if flag == true {
        let mut ilen = E::from(n as u64);
        ilen = ilen.invert().unwrap();
        debug_assert_eq!(ilen * E::from(n as u64), E::ONE, "Error in inv");
        v.par_iter_mut().for_each(|val| {
            *val = *val * ilen;
        });
    }
}

#[derive(Debug, Default, Clone)]
pub struct ConvData<E>
where
    E: Clone + ExtensionField,
{
    // real_input: For debugging purposes
    pub real_input: Vec<E>, // Actual data before applying FFT and it is already padded with zeros.
    pub input: Vec<Vec<E>>, // This is the result of applying index_x to real_input
    pub input_fft: Vec<Vec<E>>, // FFT(input)
    pub prod: Vec<Vec<E>>,  // FFT(input) * FFT(weights)
    pub output: Vec<Vec<E>>, // iFFT(FFT(input) * FFT(weights)) ==> conv
    pub output_as_element: Vec<Element>, // output as element
}

impl<E> ConvData<E>
where
    E: Copy + ExtensionField,
{
    pub fn new(
        real_input: Vec<E>,
        input: Vec<Vec<E>>,
        input_fft: Vec<Vec<E>>,
        prod: Vec<Vec<E>>,
        output: Vec<Vec<E>>,
        n_x: usize,
    ) -> Self {
        let output_elems = output
            .iter()
            .map(|e| {
                index_u(e.as_slice(), n_x)
                    .map(|e| e.into_element())
                    .collect::<Vec<_>>()
            })
            .flatten()
            .collect::<Vec<_>>();
        Self {
            real_input,
            input,
            input_fft,
            prod,
            output,
            output_as_element: output_elems,
        }
    }
    pub fn set_output(&mut self, output: &[Element]) {
        self.output_as_element = output.to_vec();
    }
}

#[derive(Debug, Clone, Serialize, Deserialize)]
pub struct Tensor<T> {
    pub data: Vec<T>,
    pub shape: Vec<usize>,
    og_shape: Vec<usize>,
}

impl Tensor<Element> {
    pub fn dequantize(&self, s: &ScalingFactor) -> Tensor<f32> {
        let data = self
            .data
            .iter()
            .map(|e| s.dequantize(e))
            .collect::<Vec<_>>();
        Tensor::new(self.shape.clone(), data)
    }
    pub fn into_fft_conv(self, input_shape: &[usize]) -> Self {
        let shape = self.shape;
        let data = self.data;
        assert!(
            shape.iter().product::<usize>() == data.len(),
            "Shape does not match data length."
        );
        assert!(shape.len() == 4, "Shape does not match data length.");
        assert!(
            shape[2].is_power_of_two(),
            "Filter dimension is not power of two"
        );
        let real_shape = shape.clone();
        let n_w = (input_shape[1] - shape[2] + 1).next_power_of_two();
        Self {
            data,                                      /* Note that field elements are back into Element */
            shape: vec![shape[0], shape[1], n_w, n_w], // nw is the padded version of the input
            og_shape: real_shape,
        }
    }
    // Create specifically a new convolution. The input shape is needed to compute the
    // output and properly arrange the weights
    #[deprecated]
    pub fn new_conv(shape: Vec<usize>, input_shape: Vec<usize>, data: Vec<Element>) -> Self {
        Tensor::new(shape, data).into_fft_conv(&input_shape)
    }
    /// Recall that weights are not plain text to the "snark". Rather it is FFT(weights).
    /// Aka there is no need to compute the FFT(input) "in-circuit".
    /// It is okay to assume the inputs to the prover is already the FFT version and the prover can commit to the FFT values.
    /// This function computes iFFT of the weights so that we can compute the scaling factors used.
    pub fn get_real_weights<F: ExtensionField>(&self) -> Vec<Vec<Vec<Element>>> {
        let mut real_weights =
            vec![vec![vec![0 as Element; self.nw() * self.nw()]; self.kx()]; self.kw()];

        let mut ctr = 0;
        for i in 0..self.kw() {
            for j in 0..self.kx() {
                for k in 0..(self.real_nw() * self.real_nw()) {
                    real_weights[i][j][k] = self.data[ctr];
                    ctr += 1;
                }
            }
        }
        real_weights
    }

    /// Convolution algorithm using FFTs.
    /// When invoking this algorithm the prover generates all witness/intermediate evaluations
    /// needed to generate a convolution proof
    pub fn fft_conv<F: ExtensionField>(
        &self,
        x: &Tensor<Element>,
    ) -> (Tensor<Element>, ConvData<F>) {
        // input to field elements
        let n_x = x.shape[1].next_power_of_two();
        let real_input = x.data.par_iter().map(|e| e.to_field()).collect::<Vec<_>>();
        let new_n = 2 * n_x * n_x;

        let (x_vec, input): (Vec<Vec<F>>, Vec<Vec<F>>) = real_input
            .par_iter()
            .chunks(n_x * n_x)
            .map(|chunk| {
                let xx_input = chunk.into_iter().cloned().rev().collect::<Vec<_>>();
                let mut xx_fft = xx_input
                    .iter()
                    .cloned()
                    .chain(std::iter::repeat(F::ZERO))
                    .take(new_n)
                    .collect::<Vec<_>>();
                fft(&mut xx_fft, false);
                (xx_fft, xx_input)
            })
            .unzip();
        // let dim1 = x_vec.len();
        // let dim2 = x_vec[0].len();

        let mut out = vec![vec![F::ZERO; 2 * self.nw() * self.nw()]; self.kw()];

        for i in 0..self.kw() {
            for j in 0..self.kx() {
                let range = (i * self.kx() * self.real_nw() * self.real_nw()
                    + j * self.real_nw() * self.real_nw())
                    ..(i * self.kx() * self.real_nw() * self.real_nw()
                        + (j + 1) * self.real_nw() * self.real_nw());
                let mut w_fft_temp = index_w(
                    &self.data[range],
                    self.real_nw(),
                    self.nw(),
                    2 * self.nw() * self.nw(),
                )
                .collect::<Vec<F>>();
                fft(&mut w_fft_temp, false);
                for k in 0..out[i].len() {
                    out[i][k] += x_vec[j][k] * w_fft_temp[k];
                }
            }
        }
        let prod = out.clone();
        for i in 0..out.len() {
            fft(&mut out[i], true);
        }

        // TODO: remove the requirement to keep the output value intact
        let output = out;
        let conv_data = ConvData::new(real_input, input, x_vec, prod, output, n_x);
        return (
            Tensor::new(
                vec![self.shape[0], n_x, n_x],
                conv_data.output_as_element.clone(),
            ),
            conv_data,
        );
    }

    /// Convolution algorithm using FFTs.
    /// When invoking this algorithm the prover generates all witness/intermediate evaluations
    /// needed to generate a convolution proof
    pub fn fft_conv_old<F: ExtensionField>(
        &self,
        x: &Tensor<Element>,
    ) -> (Tensor<Element>, ConvData<F>) {
        // input to field elements
        let n_x = x.shape[1].next_power_of_two();
        let real_input = x.data.par_iter().map(|e| e.to_field()).collect::<Vec<_>>();
        let w_fft: Vec<F> = self
            .data
            .par_iter()
            .map(|e| e.to_field())
            .collect::<Vec<_>>();
        let new_n = 2 * n_x * n_x;
        let (x_vec, input): (Vec<Vec<F>>, Vec<Vec<F>>) = real_input
            .par_iter()
            .chunks(n_x * n_x)
            .map(|chunk| {
                let xx_input = chunk.into_iter().cloned().rev().collect::<Vec<_>>();
                let mut xx_fft = xx_input
                    .iter()
                    .cloned()
                    .chain(std::iter::repeat(F::ZERO))
                    .take(new_n)
                    .collect::<Vec<_>>();
                fft(&mut xx_fft, false);
                (xx_fft, xx_input)
            })
            .unzip();
        let dim1 = x_vec.len();
        let dim2 = x_vec[0].len();
        let (out, prod): (Vec<_>, Vec<_>) = (0..self.shape[0])
            .into_par_iter()
            .map(|i| {
                let mut outi = (0..dim2)
                    .into_iter()
                    .map(|k| {
                        (0..dim1)
                            .into_iter()
                            .map(|j| x_vec[j][k] * w_fft[i * new_n * x_vec.len() + j * new_n + k])
                            .sum::<F>()
                    })
                    .collect::<Vec<_>>();
                // TODO: remove requirement to keep the product value intact
                let prodi = outi.clone();
                fft(&mut outi, true);
                (outi, prodi)
            })
            .unzip();
        // TODO: remove the requirement to keep the output value intact
        let output = out.clone();
<<<<<<< HEAD
        let conv_data = ConvData::new(real_input, input, x_vec, prod, output, n_x);
        return (
            Tensor::new(
                vec![self.shape[0], n_x, n_x],
                conv_data.output_as_element.clone(),
            ),
=======
        let conv_data = ConvData::new(real_input, input, x_vec, prod, output);
        println!("INSIDE CONV FFT: x.shape = {:?}", x.shape);
        let out_element = conv_data.output_as_element(n_x);
        (
            Tensor::new(vec![self.shape[0], n_x, n_x], out_element),
>>>>>>> 5007f4d4
            conv_data,
        )
    }
    /// Returns the evaluation point, in order for (row,col) addressing
    pub fn evals_2d<F: ExtensionField>(&self) -> Vec<F> {
        assert!(self.is_matrix(), "Tensor is not a matrix");
        self.evals_flat()
    }
    pub fn evals_flat<F: ExtensionField>(&self) -> Vec<F> {
        self.data.par_iter().map(|e| e.to_field()).collect()
    }
    pub fn get_conv_weights<F: ExtensionField>(&self) -> Vec<F> {
        let mut data = vec![F::ZERO; self.data.len()];
        for i in 0..data.len() {
            data[i] = self.data[i].to_field();
        }
        data
    }
    /// Returns a MLE of the matrix that can be evaluated.
    pub fn to_mle_2d<F: ExtensionField>(&self) -> DenseMultilinearExtension<F> {
        assert!(self.is_matrix(), "Tensor is not a matrix");
        assert!(
            self.nrows_2d().is_power_of_two(),
            "number of rows {} is not a power of two",
            self.nrows_2d()
        );
        assert!(
            self.ncols_2d().is_power_of_two(),
            "number of columns {} is not a power of two",
            self.ncols_2d()
        );
        // N variable to address 2^N rows and M variables to address 2^M columns
        let num_vars = self.nrows_2d().ilog2() + self.ncols_2d().ilog2();
        DenseMultilinearExtension::from_evaluations_ext_vec(num_vars as usize, self.evals_2d())
    }

    pub fn to_mle_flat<F: ExtensionField>(&self) -> DenseMultilinearExtension<F> {
        DenseMultilinearExtension::from_evaluations_ext_vec(
            self.data.len().ilog2() as usize,
            self.evals_flat(),
        )
    }
}

impl Tensor<f32> {
    pub fn quantize(self, s: &ScalingFactor) -> Tensor<Element> {
        let data = self
            .data
            .into_par_iter()
            .map(|x| s.quantize(&x))
            .collect::<Vec<_>>();
        Tensor::new(self.shape, data)
    }
}

impl<T> Tensor<T> {
    /// Create a new tensor with given shape and data
    pub fn new(shape: Vec<usize>, data: Vec<T>) -> Self {
        assert!(
            shape.iter().product::<usize>() == data.len(),
            "Shape does not match data length: shape {:?}->{}vs data.len() {}",
            shape,
            shape.iter().product::<usize>(),
            data.len()
        );
        Self {
            data,
            shape,
            og_shape: vec![0],
        }
    }

    /// Is vector
    pub fn is_vector(&self) -> bool {
        self.get_shape().len() == 1
    }
    /// Is matrix
    pub fn is_matrix(&self) -> bool {
        self.get_shape().len() == 2
    }
    ///
    pub fn is_convolution(&self) -> bool {
        self.get_shape().len() == 4
    }

    /// Get the number of rows from the matrix
    pub fn nrows_2d(&self) -> usize {
        let mut cols = 0;
        let dims = self.get_shape();
        if self.is_matrix() {
            cols = dims[0];
        } else if self.is_convolution() {
            cols = dims[0] * dims[2] * dims[2];
        }
        assert!(cols != 0, "Tensor is not a matrix or convolution");
        cols
    }
    /// Get the number of cols from the matrix
    pub fn ncols_2d(&self) -> usize {
        let mut cols = 0;
        let dims = self.get_shape();
        if self.is_matrix() {
            cols = dims[1];
        } else if self.is_convolution() {
            cols = dims[1] * dims[2] * dims[2];
        }
        assert!(cols != 0, "Tensor is not a matrix or convolution");
        // assert!(self.is_matrix(), "Tensor is not a matrix");
        // let dims = self.dims();

        return cols;
    }
    /// Returns the number of boolean variables needed to address any row, and any columns
    pub fn num_vars_2d(&self) -> (usize, usize) {
        assert!(self.is_matrix(), "Tensor is not a matrix");
        (
            self.nrows_2d().ilog2() as usize,
            self.ncols_2d().ilog2() as usize,
        )
    }
    /// Get the dimensions of the tensor
    pub fn get_shape(&self) -> Vec<usize> {
        assert!(self.shape.len() > 0, "Empty tensor");
        self.shape.clone()
    }
    /// Get the input shape of the tensor
    /// TODO: Remove it
    pub fn get_input_shape(&self) -> Vec<usize> {
        assert!(self.shape.len() > 0, "Empty tensor");
        self.og_shape.clone()
    }
    ///
    pub fn get_data(&self) -> &[T] {
        &self.data
    }

    pub fn get_data_into(self) -> Vec<T> {
        self.data
    }
    pub fn kx(&self) -> usize {
        self.shape[1]
    }
    pub fn kw(&self) -> usize {
        self.shape[0]
    }
    pub fn nw(&self) -> usize {
        self.shape[2]
    }
    pub fn real_nw(&self) -> usize {
        self.og_shape[2]
    }
    pub fn real_shape(&self) -> Vec<usize> {
        self.og_shape.clone()
    }
    // Returns the size of an individual filter
    pub fn filter_size(&self) -> usize {
        self.shape[2] * self.shape[2]
    }
}

impl<T> Tensor<T>
where
    T: Clone,
{
    ///
    pub fn flatten(&self) -> Self {
        let new_data = self.get_data().to_vec();
        let new_shape = vec![new_data.len()];
        Self {
            data: new_data,
            shape: new_shape,
            og_shape: vec![0],
        }
    }
    pub fn matix_from_coeffs(data: Vec<Vec<T>>) -> anyhow::Result<Self> {
        let n_rows = data.len();
        let n_cols = data.first().expect("at least one row in a matrix").len();
        let data = data.into_iter().flatten().collect::<Vec<_>>();
        if data.len() != n_rows * n_cols {
            bail!(
                "Number of rows and columns do not match with the total number of values in the Vec<Vec<>>"
            );
        };
        let shape = vec![n_rows, n_cols];
        Ok(Self {
            data,
            shape,
            og_shape: vec![0],
        })
    }
    /// Returns the boolean iterator indicating the given row in the right endianness to be
    /// evaluated by an MLE
    pub fn row_to_boolean_2d<F: ExtensionField>(&self, row: usize) -> impl Iterator<Item = F> {
        assert!(self.is_matrix(), "Tensor is not a matrix");
        let (nvars_rows, _) = self.num_vars_2d();
        to_bit_sequence_le(row, nvars_rows).map(|b| F::from(b as u64))
    }
    /// Returns the boolean iterator indicating the given row in the right endianness to be
    /// evaluated by an MLE
    pub fn col_to_boolean_2d<F: ExtensionField>(&self, col: usize) -> impl Iterator<Item = F> {
        assert!(self.is_matrix(), "Tensor is not a matrix");
        let (_, nvars_col) = self.num_vars_2d();
        to_bit_sequence_le(col, nvars_col).map(|b| F::from(b as u64))
    }
    /// From a given row and a given column, return the vector of field elements in the right
    /// format to evaluate the MLE.
    /// little endian so we need to read cols before rows
    pub fn position_to_boolean_2d<F: ExtensionField>(&self, row: usize, col: usize) -> Vec<F> {
        assert!(self.is_matrix(), "Tensor is not a matrix");
        self.col_to_boolean_2d(col)
            .chain(self.row_to_boolean_2d(row))
            .collect_vec()
    }
}

impl<T> Tensor<T>
where
    T: Number,
{
    pub fn reshape(mut self, new_shape: Vec<usize>) -> Tensor<T> {
        assert!(
            self.shape.iter().product::<usize>() == new_shape.iter().product::<usize>(),
            "Shape mismatch for reshape"
        );
        self.shape = new_shape;
        self
    }
    pub fn max_abs_output(&self) -> T {
        self.data
            .iter()
            .fold(T::default(), |max, x| max.cmp_max(&x.absolute_value()))
    }
    /// Create a tensor filled with zeros
    pub fn zeros(shape: Vec<usize>) -> Self {
        let size = shape.iter().product();
        Self {
            // data: vec![T::zero(); size],
            data: vec![Default::default(); size],
            shape,
            og_shape: vec![0],
        }
    }

    /// Element-wise addition
    pub fn add(&self, other: &Tensor<T>) -> Tensor<T> {
        assert!(self.shape == other.shape, "Shape mismatch for addition.");
        let mut data = vec![Default::default(); self.data.len()];
        data.par_iter_mut().enumerate().for_each(|(i, val)| {
            *val = self.data[i] + other.data[i];
        });

        Tensor {
            shape: self.shape.clone(),
            og_shape: vec![0],
            data,
        }
    }
    /// Element-wise subtraction
    pub fn sub(&self, other: &Tensor<T>) -> Tensor<T> {
        assert!(self.shape == other.shape, "Shape mismatch for subtraction.");
        let mut data = vec![Default::default(); self.data.len()];
        data.par_iter_mut().enumerate().for_each(|(i, val)| {
            *val = self.data[i] - other.data[i];
        });

        Tensor {
            shape: self.shape.clone(),
            og_shape: vec![0],
            data,
        }
    }
    /// Element-wise multiplication
    pub fn mul(&self, other: &Tensor<T>) -> Tensor<T> {
        assert!(
            self.shape == other.shape,
            "Shape mismatch for multiplication: {:?} != {:?}",
            self.shape,
            other.shape
        );
        let data = self
            .data
            .par_iter()
            .zip(other.data.par_iter())
            .map(|(a, b)| *a * *b)
            .collect::<Vec<_>>();

        Tensor {
            shape: self.shape.clone(),
            og_shape: vec![0],
            data,
        }
    }
    /// Scalar multiplication
    pub fn scalar_mul(&self, scalar: &T) -> Tensor<T> {
        Tensor {
            shape: self.shape.clone(),
            og_shape: vec![0],
            data: self.data.par_iter().map(|x| *x * *scalar).collect(),
        }
    }
    pub fn pad_1d(mut self, new_len: usize) -> Self {
        assert!(
            self.shape.len() == 1,
            "pad_1d only works for 1d tensors, e.g. vectors"
        );
        self.data.resize(new_len, Default::default());
        self.shape[0] = new_len;
        self
    }
    fn pad_next_power_of_two_2d(mut self) -> Self {
        assert!(self.is_matrix(), "Tensor is not a matrix");
        // assume the matrix is already well formed and there is always n_rows and n_cols
        // this is because we control the creation of the matrix in the first place

        let rows = self.nrows_2d();
        let cols = self.ncols_2d();

        let new_rows = if rows.is_power_of_two() {
            rows
        } else {
            rows.next_power_of_two()
        };

        let new_cols = if cols.is_power_of_two() {
            cols
        } else {
            cols.next_power_of_two()
        };

        let mut padded = Tensor::zeros(vec![new_rows, new_cols]);

        // Copy original values into the padded matrix
        for i in 0..rows {
            for j in 0..cols {
                padded.data[i * new_cols + j] = self.data[i * cols + j];
            }
        }

        // Parallelize row-wise copying
        padded
            .data
            .par_chunks_mut(new_cols)
            .enumerate()
            .for_each(|(i, row)| {
                if i < rows {
                    row[..cols].copy_from_slice(&self.data[i * cols..(i + 1) * cols]);
                }
            });

        self = padded;

        self
    }
    /// Recursively pads the tensor so its ready to be viewed as an MLE
    pub fn pad_next_power_of_two(&self) -> Self {
        let shape = self.get_shape();

        let padded_data = Self::recursive_pad(self.get_data(), &shape);

        let padded_shape = shape
            .into_iter()
            .map(|dim| dim.next_power_of_two())
            .collect::<Vec<usize>>();

        Tensor::<T>::new(padded_shape, padded_data)
    }
    fn recursive_pad(data: &[T], remaining_dims: &[usize]) -> Vec<T> {
        match remaining_dims.len() {
            // If the remaining dims show we are a vector simply pad
            1 => data
                .iter()
                .cloned()
                .chain(std::iter::repeat(T::default()))
                .take(remaining_dims[0].next_power_of_two())
                .collect::<Vec<T>>(),
            // If the remaining dims show that we are a matrix call the matrix method
            2 => {
                let tmp_tensor = Tensor::<T>::new(remaining_dims.to_vec(), data.to_vec())
                    .pad_next_power_of_two_2d();
                tmp_tensor.data.clone()
            }
            // Otherwise we recurse
            _ => {
                let chunk_size = remaining_dims[1..].iter().product::<usize>();
                let mut unpadded_data = data
                    .par_chunks(chunk_size)
                    .map(|data_chunk| Self::recursive_pad(data_chunk, &remaining_dims[1..]))
                    .collect::<Vec<Vec<T>>>();
                let elem_size = unpadded_data[0].len();
                unpadded_data.resize(remaining_dims[0].next_power_of_two(), vec![
                    T::default();
                    elem_size
                ]);
                unpadded_data.concat()
            }
        }
    }
    pub fn pad_to_shape(&mut self, target_shape: Vec<usize>) {
        if target_shape.len() != self.shape.len() {
            panic!("Target shape must have the same number of dimensions as the tensor.");
        }

        let current_shape = &self.shape;

        assert!(current_shape.iter().zip(&target_shape).all(|(c, t)| c <= t));
        // if current_shape.iter().zip(&target_shape).all(|(c, t)| c <= t) {
        //     // No padding is needed if all dimensions are already the correct size
        //     return;
        // }

        let mut new_data = vec![T::default(); target_shape.iter().product()];

        let mut strides: Vec<usize> = vec![1; current_shape.len()];
        for i in (0..current_shape.len() - 1).rev() {
            strides[i] = strides[i + 1] * current_shape[i + 1];
        }

        let mut target_strides: Vec<usize> = vec![1; target_shape.len()];
        for i in (0..target_shape.len() - 1).rev() {
            target_strides[i] = target_strides[i + 1] * target_shape[i + 1];
        }

        for index in 0..self.data.len() {
            let mut original_indices = vec![0; current_shape.len()];
            let mut remaining = index;

            for (j, stride) in strides.iter().enumerate() {
                original_indices[j] = remaining / stride;
                remaining %= stride;
            }

            if original_indices
                .iter()
                .zip(&target_shape)
                .all(|(idx, max)| idx < max)
            {
                let new_index: usize = original_indices
                    .iter()
                    .zip(&target_strides)
                    .map(|(idx, stride)| idx * stride)
                    .sum();
                new_data[new_index] = self.data[index].clone();
            }
        }

        self.data = new_data;
        self.shape = target_shape;
    }
    /// Perform matrix-matrix multiplication
    pub fn matmul(&self, other: &Tensor<T>) -> Tensor<T> {
        assert!(
            self.is_matrix() && other.is_matrix(),
            "Both tensors must be 2D for matrix multiplication."
        );
        let (m, n) = (self.shape[0], self.shape[1]);
        let (n2, p) = (other.shape[0], other.shape[1]);
        assert!(
            n == n2,
            "Matrix multiplication shape mismatch: {:?} cannot be multiplied with {:?}",
            self.shape,
            other.shape
        );

        let mut result = Tensor::zeros(vec![m, p]);

        result
            .data
            .par_iter_mut()
            .enumerate()
            .for_each(|(index, res)| {
                let i = index / p;
                let j = index % p;

                *res = (0..n)
                    .into_par_iter()
                    .map(|k| self.data[i * n + k] * other.data[k * p + j])
                    .sum::<T>();
            });

        result
    }
    /// Perform matrix-vector multiplication
    /// TODO: actually getting the result should be done via proper tensor-like libraries
    pub fn matvec(&self, vector: &Tensor<T>) -> Tensor<T> {
        assert!(self.is_matrix(), "First argument must be a matrix.");
        assert!(vector.is_vector(), "Second argument must be a vector.");

        let (m, n) = (self.shape[0], self.shape[1]);
        let vec_len = vector.shape[0];

        assert_eq!(n, vec_len, "Matrix columns must match vector size.");

        let mut result = Tensor::zeros(vec![m]);

        result.data.par_iter_mut().enumerate().for_each(|(i, res)| {
            *res = (0..n)
                .into_par_iter()
                .map(|j| self.data[i * n + j] * vector.data[j])
                .sum::<T>();
        });

        result
    }
    pub fn conv_prod(&self, x: &Vec<Vec<T>>, w: &Vec<Vec<T>>, ii: usize, jj: usize) -> T {
        w.par_iter()
            .enumerate()
            .map(|(i, w_row)| {
                w_row
                    .par_iter()
                    .enumerate()
                    .map(|(j, &w_val)| w_val * x[i + ii][j + jj])
                    .sum()
            })
            .sum()
    }
    pub fn single_naive_conv(&self, w: Vec<Vec<T>>, x: Vec<Vec<T>>) -> Vec<Vec<T>> {
        let mut out: Vec<Vec<T>> =
            vec![vec![Default::default(); x[0].len() - w[0].len() + 1]; x.len() - w.len() + 1];
        out.par_iter_mut().enumerate().for_each(|(i, out_row)| {
            out_row.par_iter_mut().enumerate().for_each(|(j, out_val)| {
                *out_val = self.conv_prod(&x, &w, i, j);
            });
        });
        out
    }
    pub fn add_matrix(&self, m1: &mut Vec<Vec<T>>, m2: Vec<Vec<T>>) -> Vec<Vec<T>> {
        let mut m = vec![vec![Default::default(); m1[0].len()]; m1.len()];
        m.par_iter_mut().enumerate().for_each(|(i, row)| {
            row.par_iter_mut().enumerate().for_each(|(j, val)| {
                *val = m1[i][j] + m2[i][j];
            });
        });
        return m;
    }
    // Implementation of the stadard convolution algorithm.
    // This is needed mostly for debugging purposes
    pub fn cnn_naive_convolution(&self, xt: &Tensor<T>) -> Tensor<T> {
        let k_w = self.shape[0];
        let k_x = self.shape[1];
        let n_w = self.shape[2];
        let n = xt.shape[0];
        let mut ctr = 0;
        assert!(n == k_x, "Inconsistency on filter/input vector");

        let mut w: Vec<Vec<Vec<Vec<T>>>> =
            vec![vec![vec![vec![Default::default(); n_w]; n_w]; k_x]; k_w];
        let mut x: Vec<Vec<Vec<T>>> =
            vec![vec![vec![Default::default(); xt.shape[1]]; xt.shape[1]]; n];
        for k in 0..k_w {
            for l in 0..k_x {
                for i in 0..n_w {
                    for j in 0..n_w {
                        w[k][l][i][j] = self.data[ctr];
                        ctr += 1;
                    }
                }
            }
        }
        ctr = 0;
        for k in 0..n {
            for i in 0..xt.shape[1] {
                for j in 0..xt.shape[1] {
                    x[k][i][j] = xt.data[ctr];
                    ctr += 1;
                }
            }
        }
        let mut conv: Vec<Vec<Vec<T>>> =
            vec![vec![vec![Default::default(); xt.shape[1] - n_w + 1]; xt.shape[1] - n_w + 1]; k_w];

        for i in 0..k_w {
            for j in 0..k_x {
                let temp = self.single_naive_conv(w[i][j].clone(), x[j].clone());
                conv[i] = self.add_matrix(&mut conv[i], temp);
            }
        }

        return Tensor::new(
            vec![k_w, xt.shape[1] - n_w + 1, xt.shape[1] - n_w + 1],
            conv.into_iter()
                .flat_map(|inner_vec| inner_vec.into_iter())
                .flat_map(|inner_inner_vec| inner_inner_vec.into_iter())
                .collect(),
        );
    }
    /// Transpose the matrix (2D tensor)
    pub fn transpose(&self) -> Tensor<T> {
        assert!(self.is_matrix(), "Tensor is not a matrix.");
        let (m, n) = (self.shape[0], self.shape[1]);

        let mut result = Tensor::zeros(vec![n, m]);
        result
            .data
            .par_iter_mut()
            .enumerate()
            .for_each(|(idx, val)| {
                let i = idx % m; // Row in the result matrix
                let j = idx / m; // Column in the result matrix
                *val = self.data[i * n + j];
            });

        result
    }
    /// Concatenate a matrix (2D tensor) with a vector (1D tensor) as columns
    pub fn concat_matvec_col(&self, vector: &Tensor<T>) -> Tensor<T> {
        assert!(self.is_matrix(), "First tensor is not a matrix.");
        assert!(vector.is_vector(), "Second tensor is not a vector.");

        let (rows, cols) = (self.shape[0], self.shape[1]);
        let vector_len = vector.shape[0];

        assert!(
            rows == vector_len,
            "Matrix row count must match vector length."
        );

        let new_cols = cols + 1;
        let mut result = Tensor::zeros(vec![rows, new_cols]);

        result
            .data
            .par_chunks_mut(new_cols)
            .enumerate()
            .for_each(|(i, row)| {
                row[..cols].copy_from_slice(&self.data[i * cols..(i + 1) * cols]); // Copy matrix row
                row[cols] = vector.data[i]; // Append vector element as the last column
            });

        result
    }
    /// Reshapes the matrix to have at least the specified dimensions while preserving all data.
    pub fn reshape_to_fit_inplace_2d(&mut self, new_shape: Vec<usize>) {
        let old_rows = self.nrows_2d();
        let old_cols = self.ncols_2d();

        assert!(new_shape.len() == 2, "Tensor is not matrix");
        let new_rows = new_shape[0];
        let new_cols = new_shape[1];
        // Ensure we never lose information by requiring the new dimensions to be at least
        // as large as the original ones
        assert!(
            new_rows >= old_rows,
            "Cannot shrink matrix rows from {} to {} - would lose information",
            old_rows,
            new_rows
        );
        assert!(
            new_cols >= old_cols,
            "Cannot shrink matrix columns from {} to {} - would lose information",
            old_cols,
            new_cols
        );

        let new_data: Vec<T> = (0..new_rows * new_cols)
            .into_par_iter()
            .map(|idx| {
                let i = idx / new_cols;
                let j = idx % new_cols;
                if i < old_rows && j < old_cols {
                    self.data[i * old_cols + j].clone()
                } else {
                    T::default() // Zero or default for padding
                }
            })
            .collect();

        *self = Tensor::new(new_shape, new_data);
    }
    pub fn maxpool2d(&self, kernel_size: usize, stride: usize) -> Tensor<T> {
        let dims = self.get_shape().len();
        assert!(dims >= 2, "Input tensor must have at least 2 dimensions.");

        let (h, w) = (self.shape[dims - 2], self.shape[dims - 1]);

        // https://pytorch.org/docs/stable/generated/torch.nn.MaxPool2d.html
        // Assumes dilation = 1
        assert!(
            h >= kernel_size,
            "Kernel size ({}) is larger than input dimensions ({}, {})",
            kernel_size,
            h,
            w
        );
        let out_h = (h - kernel_size) / stride + 1;
        let out_w = (w - kernel_size) / stride + 1;

        let outer_dims: usize = self.shape[..dims - 2].iter().product();
        let output: Vec<T> = (0..outer_dims * out_h * out_w)
            .into_par_iter()
            .map(|flat_idx| {
                let n = flat_idx / (out_h * out_w);
                let i = (flat_idx / out_w) % out_h;
                let j = flat_idx % out_w;

                let matrix_idx = n * (h * w);
                let src_idx = matrix_idx + (i * stride) * w + (j * stride);
                let mut max_val = self.data[src_idx].clone();

                for ki in 0..kernel_size {
                    for kj in 0..kernel_size {
                        let src_idx = matrix_idx + (i * stride + ki) * w + (j * stride + kj);
                        let value = self.data[src_idx].clone();
                        max_val = max_val.cmp_max(&value);
                    }
                }

                max_val
            })
            .collect();

        let mut new_shape = self.shape.clone();
        new_shape[dims - 2] = out_h;
        new_shape[dims - 1] = out_w;

        Tensor {
            data: output,
            shape: new_shape,
            og_shape: vec![0],
        }
    }

    // Replaces every value of a tensor with the maxpool of its kernel
    pub fn padded_maxpool2d(&self) -> (Tensor<T>, Tensor<T>) {
        let kernel_size = MAXPOOL2D_KERNEL_SIZE;
        let stride = MAXPOOL2D_KERNEL_SIZE;

        let maxpool_result = self.maxpool2d(kernel_size, stride);

        let dims: usize = self.get_shape().len();
        assert!(dims >= 2, "Input tensor must have at least 2 dimensions.");

        let (h, w) = (self.shape[dims - 2], self.shape[dims - 1]);

        assert!(
            h % MAXPOOL2D_KERNEL_SIZE == 0,
            "Currently works only with kernel size {}",
            MAXPOOL2D_KERNEL_SIZE
        );
        assert!(
            w % MAXPOOL2D_KERNEL_SIZE == 0,
            "Currently works only with stride size {}",
            MAXPOOL2D_KERNEL_SIZE
        );

        let outer_dims: usize = self.shape[..dims - 2].iter().product();
        let maxpool_h = (h - kernel_size) / stride + 1;
        let maxpool_w = (w - kernel_size) / stride + 1;

        let padded_maxpool_data: Vec<T> = (0..outer_dims * h * w)
            .into_par_iter()
            .map(|out_idx| {
                let n = out_idx / (h * w);
                let i_full = (out_idx / w) % h;
                let j_full = out_idx % w;

                let i = i_full / stride;
                let j = j_full / stride;

                let maxpool_idx = n * maxpool_h * maxpool_w + i * maxpool_w + j;
                maxpool_result.data[maxpool_idx].clone()
            })
            .collect();

        let padded_maxpool_tensor = Tensor {
            data: padded_maxpool_data,
            shape: self.get_shape(),
            og_shape: vec![0],
        };

        (maxpool_result, padded_maxpool_tensor)
    }

    pub fn conv2d(&self, kernels: &Tensor<T>, bias: &Tensor<T>, stride: usize) -> Tensor<T> {
        let (n_size, c_size, h_size, w_size) = self.get4d();
        let (k_n, k_c, k_h, k_w) = kernels.get4d();

        assert!(
            self.get_shape().len() <= 4,
            "Supports only at most 4D input."
        );
        assert!(
            kernels.get_shape().len() <= 4,
            "Supports only at most 4D filters."
        );
        // Validate shapes
        assert_eq!(
            c_size, k_c,
            "Input {} and kernel {} channels must match!",
            c_size, k_c
        );
        assert_eq!(
            bias.shape,
            vec![k_n],
            "Bias shape must match number of kernels!"
        );

        let out_h = (h_size - k_h) / stride + 1;
        let out_w = (w_size - k_w) / stride + 1;
        let out_shape = vec![n_size, k_n, out_h, out_w];

        // Compute output in parallel
        let output: Vec<T> = (0..n_size * k_n * out_h * out_w)
            .into_par_iter()
            .map(|flat_idx| {
                // Decompose flat index into (n, o, oh, ow)
                let n = flat_idx / (k_n * out_h * out_w);
                let rem1 = flat_idx % (k_n * out_h * out_w);
                let o = rem1 / (out_h * out_w);
                let rem2 = rem1 % (out_h * out_w);
                let oh = rem2 / out_w;
                let ow = rem2 % out_w;

                let mut sum = T::default();

                // Convolution
                for c in 0..c_size {
                    for kh in 0..k_h {
                        for kw in 0..k_w {
                            let h = oh * stride + kh;
                            let w = ow * stride + kw;
                            sum = sum + self.get(n, c, h, w) * kernels.get(o, c, kh, kw);
                        }
                    }
                }

                // Add bias
                sum + bias.data[o].clone()
            })
            .collect();

        Tensor {
            data: output,
            shape: out_shape,
            og_shape: vec![0],
        }
    }
}

impl<T> Tensor<T>
where
    T: Copy + Default + std::ops::Mul<Output = T> + std::iter::Sum,
    T: std::ops::Add<Output = T> + std::ops::Sub<Output = T> + std::ops::Mul<Output = T>,
{
    /// Parse the shape as N,C,H,W
    /// if the tensor is 3d, for example the input could be 3d if there is only one batch, then
    /// it returns as if N = 1.
    pub fn get4d(&self) -> (usize, usize, usize, usize) {
        let (n_size, offset) = if self.shape.len() == 3 {
            (1, 0)
        } else {
            (self.shape.get(0).cloned().unwrap_or(1), 1)
        };
        let c_size = self.shape.get(0 + offset).cloned().unwrap_or(1);
        let h_size = self.shape.get(1 + offset).cloned().unwrap_or(1);
        let w_size = self.shape.get(2 + offset).cloned().unwrap_or(1);

        (n_size, c_size, h_size, w_size)
    }

    /// Retrieves an element using (N, C, H, W) indexing
    pub fn get(&self, n: usize, c: usize, h: usize, w: usize) -> T {
        assert!(self.shape.len() <= 4);

        let (n_size, c_size, h_size, w_size) = self.get4d();

        assert!(n < n_size);
        let flat_index = n * (c_size * h_size * w_size) + c * (h_size * w_size) + h * w_size + w;
        self.data[flat_index]
    }
}

impl<T> Tensor<T>
where
    T: Copy + Clone + Send + Sync,
    T: Copy + Default + std::ops::Mul<Output = T> + std::iter::Sum,
    T: std::ops::Add<Output = T> + std::ops::Sub<Output = T> + std::ops::Mul<Output = T>,
{
    // Pads a matrix `M` to `M'` so that matrix-vector multiplication with a flattened FFT-padded convolution output `X'`
    /// matches the result of multiplying `M` with the original convolution output `X`.
    ///
    /// The real convolution output `X` has dimensions `(C, H, W)`. However, when using FFT-based convolution,
    /// the output `X'` is padded to dimensions `(C', H', W')`, where `C'`, `H'`, and `W'` are the next power of 2
    /// greater than or equal to `C`, `H`, and `W`, respectively.
    /// Given a matrix `M` designed to multiply with the flattened `X`, this function pads `M` into `M'` such that
    /// `M * X == M' * X'`, ensuring the result remains consistent despite the padding in `X'`.
    pub fn pad_matrix_to_ignore_garbage(
        &self,
        conv_shape_og: &[usize],
        conv_shape_pad: &[usize],
        mat_shp_pad: &[usize],
    ) -> Self {
        assert!(
            conv_shape_og.len() == 3 && conv_shape_pad.len() == 3,
            "Expects conv2d shape output to be 3d: conv_shape_og: {:?}, conv_shape_pad: {:?}",
            conv_shape_og.len(),
            conv_shape_pad.len()
        );
        assert!(
            mat_shp_pad.len() == 2 && self.shape.len() == 2,
            "Expects matrix to be 2d: mat_shp_pad: {:?}, self.shape: {:?}",
            mat_shp_pad.len(),
            self.shape.len()
        );
        let mat_shp_og = self.get_shape();

        let new_data: Vec<T> = (0..mat_shp_pad[0] * mat_shp_pad[1])
            .into_par_iter()
            .map(|new_loc| {
                // Decompose new_loc into (row, channel, h_in, w_in) for the padded output space
                let row = new_loc / mat_shp_pad[1];
                let channel =
                    (new_loc / (conv_shape_pad[1] * conv_shape_pad[2])) % conv_shape_pad[0];
                let h_in = (new_loc / conv_shape_pad[2]) % conv_shape_pad[1];
                let w_in = new_loc % conv_shape_pad[2];

                // Check if this position corresponds to an original data location
                if row < mat_shp_og[0]
                    && channel < conv_shape_og[0]
                    && h_in < conv_shape_og[1]
                    && w_in < conv_shape_og[2]
                {
                    let old_loc = channel * conv_shape_og[1] * conv_shape_og[2]
                        + h_in * conv_shape_og[2]
                        + w_in
                        + row * mat_shp_og[1];
                    self.data[old_loc].clone()
                } else {
                    T::default() // Default value for non-mapped positions
                }
            })
            .collect();

        Tensor::new(mat_shp_pad.to_vec(), new_data)
    }
}

impl<T> fmt::Display for Tensor<T>
where
    T: std::fmt::Debug + std::fmt::Display,
{
    fn fmt(&self, f: &mut fmt::Formatter) -> fmt::Result {
        let mut shape = self.shape.clone();

        while shape.len() < 4 {
            shape = shape.into_iter().rev().collect_vec();
            shape.push(1);
            shape = shape.into_iter().rev().collect_vec();
        }

        if shape.len() == 4 {
            let (batches, channels, height, width) = (shape[0], shape[1], shape[2], shape[3]);
            let channel_size = height * width;
            let batch_size = channels * channel_size;

            for b in 0..batches {
                writeln!(
                    f,
                    "Batch {} [{} channels, {}x{}]:",
                    b, channels, height, width
                )?;
                for c in 0..channels {
                    writeln!(f, "  Channel {}:", c)?;
                    let offset = b * batch_size + c * channel_size;
                    for i in 0..height {
                        let row_start = offset + i * width;
                        let row_data: Vec<String> = (0..width)
                            .map(|j| format!("{:>4.2}", self.data[row_start + j]))
                            .collect();
                        writeln!(f, "    {:>3}: [{}]", i, row_data.join(", "))?;
                    }
                }
            }
            write!(f, "Shape: {:?}", self.shape)
        } else {
            write!(f, "Tensor(shape={:?}, data={:?})", self.shape, self.data) // Fallback
        }
    }
}

impl PartialEq for Tensor<Element> {
    fn eq(&self, other: &Self) -> bool {
        self.shape == other.shape && self.data == other.data
    }
}

impl PartialEq for Tensor<GoldilocksExt2> {
    fn eq(&self, other: &Self) -> bool {
        self.shape == other.shape && self.data == other.data
    }
}

impl<T: Number> Tensor<T> {
    pub fn max_value(&self) -> T {
        self.data.iter().fold(T::MIN, |max, x| max.cmp_max(x))
    }
    pub fn min_value(&self) -> T {
        self.data.iter().fold(T::MAX, |min, x| min.cmp_min(x))
    }
    pub fn random(shape: &[usize]) -> Self {
        Self::random_seed(shape, Some(rand::random::<u64>()))
    }

    /// Creates a random matrix with a given number of rows and cols.
    /// NOTE: doesn't take a rng as argument because to generate it in parallel it needs be sync +
    /// sync which is not true for basic rng core.
    pub fn random_seed(shape: &[usize], seed: Option<u64>) -> Self {
        let seed = seed.unwrap_or(rand::random::<u64>()); // Use provided seed or default
        let mut rng = StdRng::seed_from_u64(seed);
        let size = shape.iter().product();
        let data = (0..size).map(|_| T::random(&mut rng)).collect();
        Self {
            data,
            shape: shape.to_vec(),
            og_shape: vec![0],
        }
    }
}

#[cfg(test)]
mod test {

    use ark_std::rand::{Rng, thread_rng};
    use goldilocks::GoldilocksExt2;

    use super::*;
    use multilinear_extensions::mle::MultilinearExtension;
    #[test]
    fn test_tensor_basic_ops() {
        let tensor1 = Tensor::new(vec![2, 2], vec![1, 2, 3, 4]);
        let tensor2 = Tensor::new(vec![2, 2], vec![5, 6, 7, 8]);

        let result_add = tensor1.add(&tensor2);
        assert_eq!(
            result_add,
            Tensor::new(vec![2, 2], vec![6, 8, 10, 12]),
            "Element-wise addition failed."
        );

        let result_sub = tensor2.sub(&tensor2);
        assert_eq!(
            result_sub,
            Tensor::zeros(vec![2, 2]),
            "Element-wise subtraction failed."
        );

        let result_mul = tensor1.mul(&tensor2);
        assert_eq!(
            result_mul,
            Tensor::new(vec![2, 2], vec![5, 12, 21, 32]),
            "Element-wise multiplication failed."
        );

        let result_scalar = tensor1.scalar_mul(&2);
        assert_eq!(
            result_scalar,
            Tensor::new(vec![2, 2], vec![2, 4, 6, 8]),
            "Element-wise scalar multiplication failed."
        );
    }

    #[test]
    fn test_tensor_matvec() {
        let matrix = Tensor::new(vec![3, 3], vec![1, 2, 3, 4, 5, 6, 7, 8, 9]);
        let vector = Tensor::new(vec![3], vec![10, 20, 30]);

        let result = matrix.matvec(&vector);

        assert_eq!(
            result,
            Tensor::new(vec![3], vec![140, 320, 500]),
            "Matrix-vector multiplication failed."
        );
    }

    #[test]
    fn test_tensor_matmul() {
        let matrix_a = Tensor::new(vec![3, 3], vec![1, 2, 3, 4, 5, 6, 7, 8, 9]);
        let matrix_b = Tensor::new(vec![3, 3], vec![10, 20, 30, 40, 50, 60, 70, 80, 90]);

        let result = matrix_a.matmul(&matrix_b);

        assert_eq!(
            result,
            Tensor::new(vec![3, 3], vec![
                300, 360, 420, 660, 810, 960, 1020, 1260, 1500
            ]),
            "Matrix-matrix multiplication failed."
        );
    }

    #[test]
    fn test_tensor_transpose() {
        let matrix_a = Tensor::new(vec![3, 4], vec![1, 2, 3, 4, 5, 6, 7, 8, 9, 10, 11, 12]);
        let matrix_b = Tensor::new(vec![4, 3], vec![1, 5, 9, 2, 6, 10, 3, 7, 11, 4, 8, 12]);

        let result = matrix_a.transpose();

        assert_eq!(result, matrix_b, "Matrix transpose failed.");
    }

    #[test]
    fn test_tensor_next_pow_of_two() {
        let shape = vec![3usize, 3];
        let mat = Tensor::<Element>::random_seed(&shape, Some(213));
        // println!("{}", mat);
        let new_shape = vec![shape[0].next_power_of_two(), shape[1].next_power_of_two()];
        let new_mat = mat.pad_next_power_of_two();
        assert_eq!(
            new_mat.get_shape(),
            new_shape,
            "Matrix padding to next power of two failed."
        );
    }

    impl Tensor<Element> {
        pub fn get_2d(&self, i: usize, j: usize) -> Element {
            assert!(self.is_matrix() == true);
            self.data[i * self.get_shape()[1] + j]
        }

        pub fn random_eval_point(&self) -> Vec<E> {
            let mut rng = thread_rng();
            let r = rng.gen_range(0..self.nrows_2d());
            let c = rng.gen_range(0..self.ncols_2d());
            self.position_to_boolean_2d(r, c)
        }
    }

    #[test]
    fn test_tensor_mle() {
        let mat = Tensor::random(&vec![3, 5]);
        let shape = mat.get_shape();
        let mat = mat.pad_next_power_of_two();
        println!("matrix {}", mat);
        let mut mle = mat.clone().to_mle_2d::<E>();
        let (chosen_row, chosen_col) = (
            thread_rng().gen_range(0..shape[0]),
            thread_rng().gen_range(0..shape[1]),
        );
        let elem = mat.get_2d(chosen_row, chosen_col);
        let elem_field: E = elem.to_field();
        println!("(x,y) = ({},{}) ==> {:?}", chosen_row, chosen_col, elem);
        let inputs = mat.position_to_boolean_2d(chosen_row, chosen_col);
        let output = mle.evaluate(&inputs);
        assert_eq!(elem_field, output);

        // now try to address one at a time, and starting by the row, which is the opposite order
        // of the boolean variables expected by the MLE API, given it's expecting in LE format.
        let row_input = mat.row_to_boolean_2d(chosen_row);
        mle.fix_high_variables_in_place(&row_input.collect_vec());
        let col_input = mat.col_to_boolean_2d(chosen_col);
        let output = mle.evaluate(&col_input.collect_vec());
        assert_eq!(elem_field, output);
    }

    #[test]
    fn test_tensor_matvec_concatenate() {
        let matrix = Tensor::new(vec![3, 3], vec![1, 2, 3, 4, 5, 6, 7, 8, 9]);
        let vector = Tensor::new(vec![3], vec![10, 20, 30]);

        let result = matrix.concat_matvec_col(&vector);

        assert_eq!(
            result,
            Tensor::new(vec![3, 4], vec![1, 2, 3, 10, 4, 5, 6, 20, 7, 8, 9, 30]),
            "Concatenate matrix vector as columns failed."
        );
    }

    type E = GoldilocksExt2;

    #[test]
    fn test_conv() {
        for i in 0..3 {
            for j in 2..5 {
                for l in 0..4 {
                    for n in 1..(j - 1) {
                        let n_w = 1 << n;
                        let k_w = 1 << l;
                        let n_x = 1 << j;
                        let k_x = 1 << i;
                        let filter1 = Tensor::random(&vec![k_w, k_x, n_w, n_w]);
                        let filter2 = filter1.clone();
                        let filter1 = filter1.into_fft_conv(&vec![k_x, n_x, n_x]);
                        let big_x = Tensor::new(vec![k_x, n_x, n_x], vec![3; n_x * n_x * k_x]); //random_vector(n_x*n_x*k_x));
                        let (out_2, _) = filter1.fft_conv::<GoldilocksExt2>(&big_x);
                        let out_1 = filter2.cnn_naive_convolution(&big_x);
                        check_tensor_consistency(out_1, out_2);
                    }
                }
            }
        }
    }

    #[test]
    fn test_tensor_ext_ops() {
        let matrix_a_data = vec![1 as Element, 2, 3, 4, 5, 6, 7, 8, 9];
        let matrix_b_data = vec![10 as Element, 20, 30, 40, 50, 60, 70, 80, 90];
        let matrix_c_data = vec![300 as Element, 360, 420, 660, 810, 960, 1020, 1260, 1500];
        let vector_a_data = vec![10 as Element, 20, 30];
        let vector_b_data = vec![140 as Element, 320, 500];

        let matrix_a_data: Vec<E> = matrix_a_data.iter().map(|x| x.to_field()).collect_vec();
        let matrix_b_data: Vec<E> = matrix_b_data.iter().map(|x| x.to_field()).collect_vec();
        let matrix_c_data: Vec<E> = matrix_c_data.iter().map(|x| x.to_field()).collect_vec();
        let vector_a_data: Vec<E> = vector_a_data.iter().map(|x| x.to_field()).collect_vec();
        let vector_b_data: Vec<E> = vector_b_data.iter().map(|x| x.to_field()).collect_vec();
        let matrix = Tensor::new(vec![3usize, 3], matrix_a_data.clone());
        let vector = Tensor::new(vec![3usize], vector_a_data);
        let vector_expected = Tensor::new(vec![3usize], vector_b_data);

        let result = matrix.matvec(&vector);

        assert_eq!(
            result, vector_expected,
            "Matrix-vector multiplication failed."
        );

        let matrix_a = Tensor::new(vec![3, 3], matrix_a_data);
        let matrix_b = Tensor::new(vec![3, 3], matrix_b_data);
        let matrix_c = Tensor::new(vec![3, 3], matrix_c_data);

        let result = matrix_a.matmul(&matrix_b);

        assert_eq!(result, matrix_c, "Matrix-matrix multiplication failed.");
    }

    #[test]
    fn test_tensor_maxpool2d() {
        let input = Tensor::<Element>::new(vec![1, 3, 3, 4], vec![
            99, -35, 18, 104, -26, -48, -80, 106, 10, 8, 79, -7, -128, -45, 24, -91, -7, 88, -119,
            -37, -38, -113, -84, 86, 116, 72, -83, 100, 83, 81, 87, 58, -109, -13, -123, 102,
        ]);
        let expected = Tensor::<Element>::new(vec![1, 3, 1, 2], vec![99, 106, 88, 24, 116, 100]);

        let result = input.maxpool2d(2, 2);
        assert_eq!(result, expected, "Maxpool (Element) failed.");
    }

    #[test]
    fn test_tensor_pad_maxpool2d() {
        let input = Tensor::<Element>::new(vec![1, 3, 4, 4], vec![
            93, 56, -3, -1, 104, -68, -71, -96, 5, -16, 3, -8, 74, -34, -16, -31, -42, -59, -64,
            70, -77, 19, -17, -114, 79, 55, 4, -26, -7, -17, -94, 21, 59, -116, -113, 47, 8, 112,
            65, -99, 35, 3, -126, -52, 28, 69, 105, 33,
        ]);
        let expected = Tensor::<Element>::new(vec![1, 3, 2, 2], vec![
            104, -1, 74, 3, 19, 70, 79, 21, 112, 65, 69, 105,
        ]);

        let padded_expected = Tensor::<Element>::new(vec![1, 3, 4, 4], vec![
            104, 104, -1, -1, 104, 104, -1, -1, 74, 74, 3, 3, 74, 74, 3, 3, 19, 19, 70, 70, 19, 19,
            70, 70, 79, 79, 21, 21, 79, 79, 21, 21, 112, 112, 65, 65, 112, 112, 65, 65, 69, 69,
            105, 105, 69, 69, 105, 105,
        ]);

        let (result, padded_result) = input.padded_maxpool2d();
        assert_eq!(result, expected, "Maxpool (Element) failed.");
        assert_eq!(
            padded_result, padded_expected,
            "Padded Maxpool (Element) failed."
        );
    }

    #[test]
    fn test_pad_tensor_for_mle() {
        let input = Tensor::<Element>::new(vec![1, 3, 4, 4], vec![
            93, 56, -3, -1, 104, -68, -71, -96, 5, -16, 3, -8, 74, -34, -16, -31, -42, -59, -64,
            70, -77, 19, -17, -114, 79, 55, 4, -26, -7, -17, -94, 21, 59, -116, -113, 47, 8, 112,
            65, -99, 35, 3, -126, -52, 28, 69, 105, 33,
        ]);

        let padded = input.pad_next_power_of_two();

        padded
            .get_shape()
            .iter()
            .zip(input.get_shape().iter())
            .for_each(|(padded_dim, input_dim)| {
                assert_eq!(*padded_dim, input_dim.next_power_of_two())
            });

        let input_data = input.get_data();
        let padded_data = padded.get_data();
        for i in 0..1 {
            for j in 0..3 {
                for k in 0..4 {
                    for l in 0..4 {
                        let index = 3 * 4 * 4 * i + 4 * 4 * j + 4 * k + l;
                        assert_eq!(input_data[index], padded_data[index]);
                    }
                }
            }
        }
    }

    #[test]
    fn test_tensor_pad() {
        let shape_a = vec![3, 1, 1];
        let tensor_a = Tensor::<Element>::new(shape_a.clone(), vec![1; shape_a.iter().product()]);

        let shape_b = vec![4, 1, 1];
        let tensor_b = Tensor::<Element>::new(shape_b, vec![1, 1, 1, 0]);

        let tensor_c = tensor_a.pad_next_power_of_two();
        assert_eq!(tensor_b, tensor_c);
    }

    #[test]
    fn test_tensor_pad_to_shape() {
        let shape_a = vec![3, 1, 1];
        let mut tensor_a =
            Tensor::<Element>::new(shape_a.clone(), vec![1; shape_a.iter().product()]);

        let shape_b = vec![3, 4, 4];
        let tensor_b = Tensor::<Element>::new(shape_b.clone(), vec![
            1, 0, 0, 0, 0, 0, 0, 0, 0, 0, 0, 0, 0, 0, 0, 0, 1, 0, 0, 0, 0, 0, 0, 0, 0, 0, 0, 0, 0,
            0, 0, 0, 1, 0, 0, 0, 0, 0, 0, 0, 0, 0, 0, 0, 0, 0, 0, 0,
        ]);

        tensor_a.pad_to_shape(shape_b);
        assert_eq!(tensor_b, tensor_a);
    }

    #[test]
    fn test_tensor_conv2d() {
        let input = Tensor::<Element>::new(vec![1, 3, 3, 3], vec![
            1, 2, 3, 4, 5, 6, 7, 8, 9, 9, 8, 7, 6, 5, 4, 3, 2, 1, 1, 1, 1, 2, 2, 2, 3, 3, 3,
        ]);

        let weights = Tensor::<Element>::new(vec![2, 3, 2, 2], vec![
            1, 0, -1, 2, 0, 1, -1, 1, 1, -1, 0, 2, -1, 1, 2, 0, 1, 0, 2, -1, 0, -1, 1, 1,
        ]);

        let bias = Tensor::<Element>::new(vec![2], vec![3, -3]);

        let expected =
            Tensor::<Element>::new(vec![1, 2, 2, 2], vec![21, 22, 26, 27, 25, 25, 26, 26]);

        let result = input.conv2d(&weights, &bias, 1);
        assert_eq!(result, expected, "Conv2D (Element) failed.");
    }

    #[test]
    fn test_tensor_minimal_conv2d() {
        // k_n,k_c,k_h,k_w
        let conv_shape = vec![2, 3, 3, 3];
        let conv = Tensor::<Element>::random(&conv_shape);
        // minimal input shape is 1,k_c,k_h,k_w
        let input_shape = vec![1, 3, 3, 3];
        let input = Tensor::<Element>::random(&input_shape);
        // minimal bias shape is k_n
        let bias = Tensor::<Element>::random(&vec![2]);
        let output = input.conv2d(&conv, &bias, 1);
        assert_eq!(output.get_shape(), vec![1, 2, 1, 1]);
    }

    #[test]
    fn test_tensor_pad_matrix_to_ignore_garbage() {
        let old_shape = vec![2usize, 3, 3];
        let orows = 10usize;
        let ocols = old_shape.iter().product::<usize>();

        let new_shape = vec![3usize, 4, 4];
        let nrows = 12usize;
        let ncols = new_shape.iter().product::<usize>();

        let og_t = Tensor::<Element>::random(&old_shape);
        let og_flat_t = og_t.flatten(); // This is equivalent to conv2d output (flattened)

        let mut pad_t = og_t.clone();
        pad_t.pad_to_shape(new_shape.clone());
        let pad_flat_t = pad_t.flatten();

        let og_mat = Tensor::random(&vec![orows, ocols]); // This is equivalent to the first dense matrix
        let og_result = og_mat.matvec(&og_flat_t);

        let pad_mat =
            og_mat.pad_matrix_to_ignore_garbage(&old_shape, &new_shape, &vec![nrows, ncols]);
        let pad_result = pad_mat.matvec(&pad_flat_t);

        assert_eq!(
            og_result.get_data()[..orows],
            pad_result.get_data()[..orows],
            "Unable to get rid of garbage values from conv fft."
        );
    }
}<|MERGE_RESOLUTION|>--- conflicted
+++ resolved
@@ -483,22 +483,14 @@
             .unzip();
         // TODO: remove the requirement to keep the output value intact
         let output = out.clone();
-<<<<<<< HEAD
         let conv_data = ConvData::new(real_input, input, x_vec, prod, output, n_x);
         return (
             Tensor::new(
                 vec![self.shape[0], n_x, n_x],
                 conv_data.output_as_element.clone(),
             ),
-=======
-        let conv_data = ConvData::new(real_input, input, x_vec, prod, output);
-        println!("INSIDE CONV FFT: x.shape = {:?}", x.shape);
-        let out_element = conv_data.output_as_element(n_x);
-        (
-            Tensor::new(vec![self.shape[0], n_x, n_x], out_element),
->>>>>>> 5007f4d4
             conv_data,
-        )
+        );
     }
     /// Returns the evaluation point, in order for (row,col) addressing
     pub fn evals_2d<F: ExtensionField>(&self) -> Vec<F> {
