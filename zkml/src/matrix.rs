use std::fmt::Write;

use anyhow::ensure;
use ff_ext::ExtensionField;
use itertools::Itertools;
use multilinear_extensions::mle::DenseMultilinearExtension;
use rayon::iter::{
    IndexedParallelIterator, IntoParallelIterator, IntoParallelRefIterator, ParallelIterator,
};

use crate::{
    Element,
    quantization::{Fieldizer, QuantInteger},
    testing::random_vector,
    to_bit_sequence_le,
};

#[derive(Clone, Debug, Default)]
pub struct Matrix<E> {
    dim: (usize, usize),
    // dimension is [n_rows,n_cols]
    coeffs: Vec<Vec<E>>,
}

impl Matrix<Element> {
    pub fn from_coeffs_2d(coeffs: Vec<Vec<Element>>) -> anyhow::Result<Self> {
        let n_rows = coeffs.len();
        let n_cols = coeffs.first().expect("at least one row in a matrix").len();
        for row in &coeffs {
            ensure!(n_cols == row.len());
        }
        Ok(Self {
            dim: (n_rows, n_cols),
            coeffs,
        })
    }
    pub fn shape(&self) -> Vec<usize> {
        vec![self.nrows_2d(), self.ncols_2d()]
    }

    /// From a given row and a given column, return the vector of field elements in the right
    /// format to evaluate the MLE.
    /// little endian so we need to read cols before rows
    pub fn position_to_boolean_2d<F: ExtensionField>(&self, row: usize, col: usize) -> Vec<F> {
        self.col_to_boolean_2d(col)
            .chain(self.row_to_boolean_2d(row))
            .collect_vec()
    }
    /// Returns the boolean iterator indicating the given row in the right endianness to be
    /// evaluated by an MLE
    pub fn row_to_boolean_2d<F: ExtensionField>(&self, row: usize) -> impl Iterator<Item = F> {
        let (nvars_rows, _) = self.num_vars_2d();
        to_bit_sequence_le(row, nvars_rows).map(|b| F::from(b as u64))
    }
    /// Returns the boolean iterator indicating the given row in the right endianness to be
    /// evaluated by an MLE
    pub fn col_to_boolean_2d<F: ExtensionField>(&self, col: usize) -> impl Iterator<Item = F> {
        let (_, nvars_col) = self.num_vars_2d();
        to_bit_sequence_le(col, nvars_col).map(|b| F::from(b as u64))
    }

    /// Returns the number of boolean variables needed to address any row, and any columns
    pub fn num_vars_2d(&self) -> (usize, usize) {
        (
            self.nrows_2d().ilog2() as usize,
            self.ncols_2d().ilog2() as usize,
        )
    }

    /// Returns a MLE of the matrix that can be evaluated.
    pub fn to_mle_2d<F: ExtensionField>(&self) -> DenseMultilinearExtension<F> {
        assert!(
            self.nrows_2d().is_power_of_two(),
            "number of rows {} is not a power of two",
            self.nrows_2d()
        );
        assert!(
            self.ncols_2d().is_power_of_two(),
            "number of columns {} is not a power of two",
            self.ncols_2d()
        );
        // N variable to address 2^N rows and M variables to address 2^M columns
        let num_vars = self.nrows_2d().ilog2() + self.ncols_2d().ilog2();
        DenseMultilinearExtension::from_evaluations_ext_vec(num_vars as usize, self.evals_2d())
    }

    /// Returns the evaluation point, in order for (row,col) addressing
    pub fn evals_2d<F: ExtensionField>(&self) -> Vec<F> {
        self.coeffs
            .par_iter()
            .flatten()
            .map(|e| e.to_field())
            .collect()
    }

    pub fn pad_next_power_of_two_2d(mut self) -> Self {
        // assume the matrix is already well formed and there is always n_rows and n_cols
        // this is because we control the creation of the matrix in the first place
        let new_rows = if self.nrows_2d().is_power_of_two() {
            self.nrows_2d()
        } else {
            self.nrows_2d().next_power_of_two()
        };
        let new_cols = if self.ncols_2d().is_power_of_two() {
            self.ncols_2d()
        } else {
            self.ncols_2d().next_power_of_two()
        };
        self.dim = (new_rows, new_cols);
        // resize each row
        for row in self.coeffs.iter_mut() {
            if row.len() != new_cols {
                row.resize(new_cols, 0);
            }
        }
        // resize the number of rows
        if self.coeffs.len() != new_rows {
            self.coeffs.resize(new_rows, vec![0; new_cols]);
        }
        self
    }
    /// Creates a random matrix with a given number of rows and cols.
    /// NOTE: doesn't take a rng as argument because to generate it in parallel it needs be sync +
    /// sync which is not true for basic rng core.
    pub fn random((rows, cols): (usize, usize)) -> Self {
        let coeffs = random_vector::<QuantInteger>(rows * cols)
            .into_par_iter()
            .map(|r| r as Element)
            .chunks(cols)
            .collect();
        Self {
            dim: (rows, cols),
            coeffs,
        }
    }
    pub fn nrows_2d(&self) -> usize {
        self.dim.0
    }
    pub fn ncols_2d(&self) -> usize {
        self.dim.1
    }

    pub fn fmt_integer(&self) -> String {
        let mut out = String::new();
        writeln!(out, "Matrix({},{})", self.nrows_2d(), self.ncols_2d()).expect("...");
        for (i, row) in self.coeffs.iter().enumerate() {
            writeln!(out, "{}: {:?}", i, row).expect("..");
        }
        out
    }

    /// Performs vector matrix multiplication in a school book naive way.
    /// TODO: actually getting the result should be done via proper tensor-like libraries like
    /// candle that can handle this algo much faster
    pub fn matmul(&self, vec: &[Element]) -> Vec<Element> {
        self.coeffs
            .par_iter()
            .map(|row| {
                // check the number of columns correspond to the length of the vector
                assert_eq!(row.len(), vec.len());
                // dot product
                row.iter().zip(vec.iter()).map(|(a, b)| a * b).sum()
            })
            .collect()
    }

    // Computes returns the transpose of the current matrix
    pub fn transpose(&self) -> Matrix<Element> {
        let (rows, cols) = self.dim;
        let mut transposed_coeffs = vec![vec![self.coeffs[0][0].clone(); rows]; cols];

        for i in 0..rows {
            for j in 0..cols {
                transposed_coeffs[j][i] = self.coeffs[i][j].clone();
            }
        }

        Matrix {
            dim: (cols, rows),
            coeffs: transposed_coeffs,
        }
    }

    /// Reshapes the matrix to have at least the specified dimensions while preserving all data.
<<<<<<< HEAD
    pub fn reshape_to_fit_inplace_2d(&mut self, new_rows: usize, new_cols: usize) {
=======
    pub fn reshape_to_fit_inplace(&mut self, new_rows: usize, new_cols: usize) {
>>>>>>> 5c8d668a
        // Ensure we never lose information by requiring the new dimensions to be at least
        // as large as the original ones
        assert!(
            new_rows >= self.nrows_2d(),
            "Cannot shrink matrix rows from {} to {} - would lose information",
<<<<<<< HEAD
            self.nrows_2d(),
=======
            self.nrows(),
>>>>>>> 5c8d668a
            new_rows
        );
        assert!(
            new_cols >= self.ncols_2d(),
            "Cannot shrink matrix columns from {} to {} - would lose information",
<<<<<<< HEAD
            self.ncols_2d(),
=======
            self.ncols(),
>>>>>>> 5c8d668a
            new_cols
        );

        // Create a new matrix with expanded dimensions
        let new_coeffs: Vec<Vec<Element>> = (0..new_rows)
            .map(|i| {
                (0..new_cols)
                    .map(|j| {
                        if i < self.nrows_2d() && j < self.ncols_2d() {
                            self.coeffs[i][j]
                        } else {
                            0
                        }
                    })
                    .collect()
            })
            .collect();

        self.dim = (new_rows, new_cols);
        self.coeffs = new_coeffs;
    }
}

#[cfg(test)]
mod test {
    use ark_std::rand::{Rng, thread_rng};
    use goldilocks::GoldilocksExt2;
    use itertools::Itertools;
    use multilinear_extensions::{
        mle::{IntoMLE, MultilinearExtension},
        virtual_poly::VirtualPolynomial,
    };
    use sumcheck::structs::IOPProverState;

    use crate::{
        Element,
        quantization::{QuantInteger, VecFielder},
        testing::{random_bool_vector, random_vector},
    };

    use super::Matrix;

    impl Matrix<Element> {
        pub fn assert_structure(&self, (n_rows, n_cols): (usize, usize)) {
            assert_eq!(self.dim.0, n_rows);
            assert_eq!(self.dim.1, n_cols);
            assert_eq!(n_rows, self.coeffs.len());
            for row in &self.coeffs {
                assert_eq!(n_cols, row.len());
            }
        }
        pub fn get(&self, i: usize, j: usize) -> Element {
            self.coeffs[i][j]
        }
        pub fn random_eval_point(&self) -> Vec<E> {
            let mut rng = thread_rng();
            let r = rng.gen_range(0..self.nrows_2d());
            let c = rng.gen_range(0..self.ncols_2d());
            self.position_to_boolean_2d(r, c)
        }
    }

    type E = GoldilocksExt2;

    #[test]
    fn test_matrix_matmul() {
        let mat = vec![vec![1, 2], vec![3, 4]];
        let x = vec![5, 6];
        let out = vec![17, 39];
        let mat = Matrix::<Element>::from_coeffs_2d(mat).unwrap();
        let res = mat.matmul(&x);
        assert_eq!(out, res);
    }

    #[test]
    fn test_matrix_mle() {
        let mat = Matrix::<Element>::random((3, 5)).pad_next_power_of_two_2d();
        println!("matrix: {}", mat.fmt_integer());
        let mut mle = mat.clone().to_mle_2d::<E>();
        let (chosen_row, chosen_col) = (
            thread_rng().gen_range(0..mat.dim.0),
            thread_rng().gen_range(0..mat.dim.1),
        );
        let elem = mat.get(chosen_row, chosen_col);
        println!("(x,y) = ({},{}) ==> {:?}", chosen_row, chosen_col, elem);
        let inputs = mat.position_to_boolean_2d(chosen_row, chosen_col);
        let output = mle.evaluate(&inputs);
        assert_eq!(E::from(elem as u64), output);

        // now try to address one at a time, and starting by the row, which is the opposite order
        // of the boolean variables expected by the MLE API, given it's expecting in LE format.
        let row_input = mat.row_to_boolean_2d(chosen_row);
        mle.fix_high_variables_in_place(&row_input.collect_vec());
        let col_input = mat.col_to_boolean_2d(chosen_col);
        let output = mle.evaluate(&col_input.collect_vec());
        assert_eq!(E::from(elem as u64), output);
    }

    #[test]
    fn test_matrix_random() {
        let (n_rows, n_cols) = (10, 10);
        let mat = Matrix::<Element>::random((n_rows, n_cols));
        mat.assert_structure((n_rows, n_cols));
    }

    #[test]
    fn test_matrix_next_power_of_two() {
        let (n_rows, n_cols): (usize, usize) = (10, 10);
        let mat = Matrix::<Element>::random((n_rows, n_cols));
        let (new_rows, new_cols) = (n_rows.next_power_of_two(), n_cols.next_power_of_two());
        let new_mat = mat.pad_next_power_of_two_2d();
        new_mat.assert_structure((new_rows, new_cols));
    }

    impl Matrix<Element> {
        pub fn is_equal(&self, other: &Self) -> bool {
            if self.dim != other.dim {
                return false;
            }

            self.coeffs == other.coeffs
        }
    }
    #[test]
    fn test_matrix_transpose() {
        let mat = vec![vec![1, 2], vec![3, 4], vec![5, 6]];
        let mat = Matrix::<Element>::from_coeffs_2d(mat).unwrap();

        let trans_mat = vec![vec![1, 3, 5], vec![2, 4, 6]];
        let trans_mat = Matrix::<Element>::from_coeffs_2d(trans_mat).unwrap();
        let res = mat.transpose();
        let result = trans_mat.is_equal(&res);
        assert!(result == true);
    }

    type F = GoldilocksExt2;
    use crate::default_transcript;
    use ff::Field;
    #[test]
    fn test_matrix_proving_sequential() {
        let nrows = 8;
        let m = Matrix::random((nrows, nrows)).pad_next_power_of_two_2d();
        let mmle = m.to_mle_2d();
        let input = random_vector::<QuantInteger>(nrows)
            .into_iter()
            .map(|i| i as Element)
            .collect_vec();
        println!("{}", m.fmt_integer());
        let output = m.matmul(&input);
        let point1 = random_bool_vector(nrows.ilog2() as usize);
        println!("point1: {:?}", point1);
        let inputf: Vec<F> = input.as_slice().to_fields();
        println!("input: {:?}", input);
        println!("inputF: {:?}", inputf);
        let outputf: Vec<F> = output.as_slice().to_fields();
        let computed_eval1 = outputf.into_mle().evaluate(&point1);
        let flatten_mat1 = mmle.fix_high_variables(&point1);
        // y(r) = SUM_i m(r,i) x(i)
        let full_poly = vec![flatten_mat1.clone().into(), inputf.into_mle().into()];
        let mut vp = VirtualPolynomial::new(flatten_mat1.num_vars());
        vp.add_mle_list(full_poly, F::ONE);
        #[allow(deprecated)]
        let (proof, state) =
            IOPProverState::<F>::prove_parallel(vp.clone(), &mut default_transcript());
        let (p2, s2) = IOPProverState::prove_batch_polys(1, vec![vp], &mut default_transcript());
        let given_eval1 = proof.extract_sum();
        assert_eq!(p2.extract_sum(), proof.extract_sum());
        assert_eq!(computed_eval1, given_eval1);
    }
}<|MERGE_RESOLUTION|>--- conflicted
+++ resolved
@@ -182,31 +182,19 @@
     }
 
     /// Reshapes the matrix to have at least the specified dimensions while preserving all data.
-<<<<<<< HEAD
     pub fn reshape_to_fit_inplace_2d(&mut self, new_rows: usize, new_cols: usize) {
-=======
-    pub fn reshape_to_fit_inplace(&mut self, new_rows: usize, new_cols: usize) {
->>>>>>> 5c8d668a
         // Ensure we never lose information by requiring the new dimensions to be at least
         // as large as the original ones
         assert!(
             new_rows >= self.nrows_2d(),
             "Cannot shrink matrix rows from {} to {} - would lose information",
-<<<<<<< HEAD
             self.nrows_2d(),
-=======
-            self.nrows(),
->>>>>>> 5c8d668a
             new_rows
         );
         assert!(
             new_cols >= self.ncols_2d(),
             "Cannot shrink matrix columns from {} to {} - would lose information",
-<<<<<<< HEAD
             self.ncols_2d(),
-=======
-            self.ncols(),
->>>>>>> 5c8d668a
             new_cols
         );
 
