<<<<<<< HEAD
use crate::{
    Element,
    layers::{convolution::Convolution, dense::Dense, reshape::Reshape},
    padding::pad_model,
    quantization::{AbsoluteMax, ModelMetadata, ScalingStrategy},
};
=======
use crate::layers::{convolution::Convolution, dense::Dense};
>>>>>>> 6704e15b
use anyhow::{Context, Error, Result, bail, ensure};
use itertools::Itertools;
<<<<<<< HEAD
use std::{collections::HashMap, i8, time::Instant};
=======
use std::{collections::HashMap, i8, path::Path, time::Instant};
>>>>>>> 6704e15b
use tracing::{debug, info, warn};
use tract_onnx::{
    pb::{GraphProto, NodeProto},
    prelude::*,
};

use tract_onnx::pb::{
    tensor_shape_proto::dimension::Value::{DimParam, DimValue},
    type_proto::Value,
};

use crate::{
<<<<<<< HEAD
=======
    Element,
>>>>>>> 6704e15b
    layers::{
        Layer,
        activation::{Activation, Relu},
        pooling::{MAXPOOL2D_KERNEL_SIZE, Maxpool2D, Pooling},
    },
    model::Model,
<<<<<<< HEAD
=======
    quantization::Quantizer,
>>>>>>> 6704e15b
};

/// Utility struct for loading a onnx model with float weights and producing a quantized model
/// that can be used for inference and proving.
#[derive(Debug)]
pub struct FloatOnnxLoader {
    model_path: String,
    scaling_strategy: Box<dyn ScalingStrategy>,
    model_type: Option<ModelType>,
    keep_float: bool,
}

impl FloatOnnxLoader {
    pub fn new(model_path: &str) -> Self {
        Self {
            model_path: model_path.to_string(),
            scaling_strategy: Box::new(AbsoluteMax::new()),
            model_type: None,
            keep_float: false,
        }
    }
    pub fn with_scaling_strategy(mut self, scaling_strategy: Box<dyn ScalingStrategy>) -> Self {
        self.scaling_strategy = scaling_strategy;
        self
    }
    pub fn with_model_type(mut self, model_type: ModelType) -> Self {
        self.model_type = Some(model_type);
        self
    }
    pub fn with_keep_float(mut self, keep_float: bool) -> Self {
        self.keep_float = keep_float;
        self
    }
    pub fn build(self) -> Result<(Model<Element>, ModelMetadata)> {
        if let Some(model_type) = self.model_type {
            model_type.validate(&self.model_path)?;
        }
        let float_model = load_float_model(&self.model_path)?;
        let mut kept_float = None;
        if self.keep_float {
            kept_float = Some(float_model.clone());
        }
        let (quantized_model, mut md) = self.scaling_strategy.quantize(float_model)?;
        md.float_model = kept_float;
        let padded_model = pad_model(quantized_model)?;
        // let padded_model = quantized_model;
        Ok((padded_model, md))
    }
}
// Supported operators
const ACTIVATION: [&str; 2] = ["Relu", "Sigmoid"];
const CONVOLUTION: [&str; 1] = ["Conv"];
const DOWNSAMPLING: [&str; 1] = ["MaxPool"];
const LINEAR_ALG: [&str; 2] = ["Gemm", "MatMul"];
const RESHAPE: [&str; 2] = ["Flatten", "Reshape"];

// Given serialized data and its tract DatumType, build a tract tensor.
fn create_tensor(shape: Vec<usize>, dt: DatumType, data: &[u8]) -> TractResult<Tensor> {
    unsafe {
        match dt {
            DatumType::U8 => Tensor::from_raw::<u8>(&shape, data),
            DatumType::U16 => Tensor::from_raw::<u16>(&shape, data),
            DatumType::U32 => Tensor::from_raw::<u32>(&shape, data),
            DatumType::U64 => Tensor::from_raw::<u64>(&shape, data),
            DatumType::I8 => Tensor::from_raw::<i8>(&shape, data),
            DatumType::I16 => Tensor::from_raw::<i16>(&shape, data),
            DatumType::I32 => Tensor::from_raw::<i32>(&shape, data),
            DatumType::I64 => Tensor::from_raw::<i64>(&shape, data),
            DatumType::F16 => Tensor::from_raw::<f16>(&shape, data),
            DatumType::F32 => Tensor::from_raw::<f32>(&shape, data),
            DatumType::F64 => Tensor::from_raw::<f64>(&shape, data),
            DatumType::Bool => Ok(Tensor::from_raw::<u8>(&shape, data)?
                .into_array::<u8>()?
                .mapv(|x| x != 0)
                .into()),
            _ => unimplemented!("create_tensor: Failed"),
        }
    }
}

fn is_mlp(filepath: &str) -> Result<bool> {
    let is_mlp = true;
    let mut prev_was_gemm_or_matmul = false;

    let model = tract_onnx::onnx()
        .proto_model_for_path(filepath)
        .map_err(|e| Error::msg(format!("Failed to load model: {:?}", e)))?;
    let graph = model.graph.unwrap();

    for node in graph.node.iter() {
        if LINEAR_ALG.contains(&node.op_type.as_str()) {
            if prev_was_gemm_or_matmul {
                return Ok(false);
            }
            prev_was_gemm_or_matmul = true;
        } else if ACTIVATION.contains(&node.op_type.as_str()) {
            if !prev_was_gemm_or_matmul {
                return Ok(false);
            }
            prev_was_gemm_or_matmul = false;
        } else {
            return Err(Error::msg(format!(
                "Operator '{}' unsupported, yet.",
                node.op_type.as_str()
            )));
        }
    }

    Ok(is_mlp)
}

fn is_cnn(filepath: &str) -> Result<bool> {
    let mut is_cnn = true;
    let mut found_lin = false;

    // Load the ONNX model
    let model = tract_onnx::onnx()
        .proto_model_for_path(filepath)
        .map_err(|e| Error::msg(format!("Failed to load model: {:?}", e)))?;

    let graph = model.graph.unwrap();
    let mut previous_op = "";

    for node in graph.node.iter() {
        let op_type = node.op_type.as_str();

        if !CONVOLUTION.contains(&op_type)
            && !DOWNSAMPLING.contains(&op_type)
            && !ACTIVATION.contains(&op_type)
            && !LINEAR_ALG.contains(&op_type)
            && !RESHAPE.contains(&op_type)
        {
            return Err(Error::msg(format!(
                "Operator '{}' unsupported, yet.",
                op_type
            )));
        }

        if ACTIVATION.contains(&op_type) {
            is_cnn =
                is_cnn && (LINEAR_ALG.contains(&previous_op) || CONVOLUTION.contains(&previous_op));
        }

        if DOWNSAMPLING.contains(&op_type) {
            is_cnn = is_cnn && ACTIVATION.contains(&previous_op);
        }

        // Check for dense layers
        if LINEAR_ALG.contains(&op_type) {
            found_lin = true;
        }

        // Conv layers should appear before dense layers
        if found_lin && CONVOLUTION.contains(&op_type) {
            is_cnn = false;
            break;
        }
        previous_op = op_type;
    }

    Ok(is_cnn)
}

fn model_input_shape(graph: &GraphProto) -> Vec<usize> {
    let mut input_shape: Vec<usize> = Vec::new();
    for input in graph.input.iter() {
        let fact = input.r#type.as_ref().unwrap().value.as_ref().unwrap();
        match fact {
            Value::TensorType(result) => match &result.shape {
                Some(shape) => {
                    for dim in &shape.dim {
                        match &dim.value {
                            Some(value) => match value {
                                DimValue(size) => {
                                    input_shape.push(*size as usize);
                                }
                                DimParam(_param) => {
                                    input_shape.push(1 as usize);
                                }
                            },
                            None => {
                                warn!("  Dimension not specified");
                            }
                        }
                    }
                }
                None => {
                    warn!("No shape information available");
                }
            },
        }
    }
    input_shape
}

pub fn check_filter(filter_shape: &[usize]) -> Result<()> {
    ensure!(filter_shape.len() == 4, "Filter should be 4D tensor.");
    ensure!(
        filter_shape[2] == filter_shape[3],
        "Filter should be square."
    );
    Ok(())
}

pub fn check_cnn_input(input_shape: &[usize]) -> Result<()> {
    ensure!(input_shape.len() == 3, "input should be 3d tensor");
    ensure!(input_shape[1] == input_shape[2], "input should be square");
    Ok(())
}

/// Assumes stride=1, padding=0, and dilation=1
/// https://pytorch.org/docs/stable/generated/torch.nn.Conv2d.html
pub fn conv2d_shape(input_shape: &[usize], filter_shape: &[usize]) -> Result<Vec<usize>> {
    let result = check_filter(filter_shape);
    assert!(result.is_ok(), "conv2d: Failed {:?}", result.unwrap_err());

    check_cnn_input(input_shape).context("conv2d: invalid input shape")?;

    let stride = 1usize;
    let padding = 0usize;
    let dilation = 1usize;

    let h_in = input_shape[2];
    let kernel = filter_shape[2];
    let h_out = (h_in + 2 * padding - dilation * (kernel - 1) - 1) / stride + 1;
    Ok(vec![filter_shape[0], h_out, h_out])
}

/// Assumes kernel=2, stride=2, padding=0, and dilation=1
/// https://pytorch.org/docs/stable/generated/torch.nn.MaxPool2d.html
pub fn maxpool2d_shape(input_shape: &[usize]) -> Result<Vec<usize>> {
    check_cnn_input(input_shape).context("maxpool2d: invalid input shape")?;

    let stride = 2usize;
    let padding = 0usize;
    let kernel = 2usize;
    let dilation = 1usize;

    let d1 = input_shape[0];
    let d2 = (input_shape[1] + 2 * padding - dilation * (kernel - 1) - 1) / stride + 1;

    Ok(vec![d1, d2, d2])
}

/// Enum representing the different types of models that can be loaded
#[derive(Debug, Clone, Copy, PartialEq, Eq)]
pub enum ModelType {
    MLP,
    CNN,
}

impl ModelType {
    /// Analyze the given filepath and determine if it matches this model type
    pub fn validate(&self, filepath: &str) -> Result<()> {
        match self {
            ModelType::CNN => {
                if !is_cnn(filepath)? {
                    bail!("Model is not a valid CNN architecture");
                }
                Ok(())
            }
            ModelType::MLP => {
                if !is_mlp(filepath)? {
                    bail!("Model is not a valid MLP architecture");
                }
                Ok(())
            }
        }
    }
    pub fn from_onnx(filepath: &str) -> Result<ModelType> {
        let is_mlp = is_mlp(filepath);
        if is_mlp.is_ok() {
            return Ok(ModelType::MLP);
        }
        let is_cnn = is_cnn(filepath);
        if is_cnn.is_ok() {
            return Ok(ModelType::CNN);
        }
        bail!(
            "Model is not a valid MLP or CNN architecture: not mlp: {} and not cnn: {}",
            is_mlp.unwrap_err(),
            is_cnn.unwrap_err()
        )
    }
}

/// Unified model loading function that handles both MLP and CNN models
pub fn load_float_model(filepath: &str) -> Result<Model<f32>> {
    let model_type = ModelType::from_onnx(filepath).context("can't prove unknown model:")?;
    info!("Model type detected: {:?}", model_type);

    // Continue with model loading
    let model = tract_onnx::onnx()
        .proto_model_for_path(filepath)
        .map_err(|e| Error::msg(format!("Failed to load model: {:?}", e)))?;

    let graph = model.graph.unwrap();

    let mut input_shape = model_input_shape(&graph);

    assert!(
        input_shape[0] == 1,
        "First dimension of the CNNs or MLP's input should 1."
    );
    // We force the input shape to be for a single inference and not a batch inference.
    input_shape.remove(0);
    if model_type == ModelType::CNN {
        assert!(input_shape.len() == 3);
    } else {
        assert!(input_shape.len() == 1);
    }

    let mut input_shape_og = input_shape.clone();
    println!("Input shape: {:?}", input_shape);
    let mut initializers: HashMap<String, Tensor> = HashMap::new();
    for item in graph.initializer {
        let dt = tract_onnx::pb::tensor_proto::DataType::from_i32(item.data_type)
            .context("can't load from onnx")?
            .try_into()?;
        let shape: Vec<usize> = item.dims.iter().map(|&i| i as usize).collect();
        let value = create_tensor(shape, dt, &item.raw_data).unwrap();
        let key = item.name.to_string();
        initializers.insert(key, value);
    }
    println!(
        "Initializers: TENSOR NAMES: {:?}",
        initializers.keys().collect_vec()
    );
    let mut layers: Vec<Layer<f32>> = Vec::with_capacity(graph.node.len());
    // we need to keep track of the last shape because when we pad to next power of two one layer, we need to make sure
    // the next layer's expected input matches.
    info!("load_model:BEFORE loop of graph nodes extraction");
    for (i, node) in graph.node.iter().enumerate() {
        println!("NODE: {:?}", node.op_type.as_str());
        match node.op_type.as_str() {
            op if LINEAR_ALG.contains(&op) => {
<<<<<<< HEAD
                let WeightBiasInfo { weights, bias } = fetch_weight_and_bias(node, &initializers)?;
                // println!("DENSE weights shape: {:?}", weights.get_shape());
                // println!("DENSE MATRIX: {:?}", weights.get_data());
                ensure!(bias.get_shape().len() == 1, "bias is not a vector");
                input_shape_og = vec![weights.get_shape()[0]];
                let nrows = weights.get_shape()[0];
=======
                let mut weight = fetch_weight_bias_as_tensor::<Q>(
                    "weight",
                    node,
                    &initializers,
                    global_max_abs,
                )?;
                let bias =
                    fetch_weight_bias_as_tensor::<Q>("bias", node, &initializers, global_max_abs)?;
                ensure!(bias.get_shape().len() == 1, "bias is not a vector");
                input_shape_og = vec![weight.get_shape()[0]];
                let nrows = weight.get_shape()[0];
>>>>>>> 6704e15b
                ensure!(
                    bias.get_data().len() == nrows,
                    "bias length {} does not match matrix width {}",
                    bias.get_data().len(),
                    nrows
                );
<<<<<<< HEAD
                ensure!(
                    bias.get_shape()[0] == nrows,
                    "bias length {} does not match matrix width {}",
                    bias.get_shape()[0],
                    nrows
                );
                debug!("layer idx {} -> final shape {:?}", i, weights.get_shape());
                layers.push(Layer::Dense(Dense::new_from_weights(weights, bias)));
=======
                assert!(input_shape_padded.iter().all(|d| d.is_power_of_two()));
                assert!(input_shape_padded.len() == 1);

                let mut new_cols = weight.ncols_2d();
                if weight.ncols_2d() != input_shape_padded[0] {
                    if weight.ncols_2d() < input_shape_padded[0] {
                        new_cols = input_shape_padded[0];
                    } else {
                        // If we have too many columns, we can't shrink without losing information
                        panic!(
                            "Matrix has more columns ({}) than previous layer output size ({}).
                            Cannot shrink without losing information.",
                            weight.ncols_2d(),
                            input_shape_padded[0]
                        );
                    }
                }

                let ncols = new_cols.next_power_of_two();
                let nrows = weight.nrows_2d().next_power_of_two();
                // Pad to power of two dimensions

                if let Some(ref conv_shapes) = ignore_garbage_pad.clone() {
                    let conv_shape_og = conv_shapes.0.clone();
                    let conv_shape_pad = conv_shapes.1.clone();
                    weight = weight.pad_matrix_to_ignore_garbage(
                        &conv_shape_og,
                        &conv_shape_pad,
                        &vec![nrows, ncols],
                    );
                    ignore_garbage_pad = None;
                } else {
                    weight.reshape_to_fit_inplace_2d(vec![nrows, ncols]);
                }

                let bias = bias.pad_1d(nrows);
                input_shape_padded = vec![nrows];

                debug!("layer idx {} -> final shape {:?}", i, weight.get_shape());
                layers.push(Layer::Dense(Dense::new(weight, bias)));
>>>>>>> 6704e15b
            }
            op if ACTIVATION.contains(&op) => {
                // assert!(input_shape_padded.iter().all(|d| d.is_power_of_two()));
                let layer = Layer::Activation(Activation::Relu(Relu::new()));
                layers.push(layer);
            }
            op if CONVOLUTION.contains(&op) => {
                let now = Instant::now();
                let _ = fetch_conv2d_attributes(node)?;
<<<<<<< HEAD
                let WeightBiasInfo { weights, bias } = fetch_weight_and_bias(node, &initializers)?;
                // println!(
                //    "RUN CONV: input shape {:?} - og {:?} ",
                //    input_shape, input_shape_og
                //);
                // println!(
                //    "RUN CONV: filter shape {:?}, bias shape {:?} -- filter 4d {:?}",
                //    weights.get_shape(),
                //    bias.get_shape(),
                //    weights.get4d()
                //);
                input_shape_og = conv2d_shape(&input_shape_og, &weights.get_shape())?;
                let weight_shape = weights.get_shape();
=======
                let mut weight = fetch_weight_bias_as_tensor::<Q>(
                    "weight",
                    node,
                    &initializers,
                    global_max_abs,
                )?;
                let mut bias =
                    fetch_weight_bias_as_tensor::<Q>("bias", node, &initializers, global_max_abs)?;

                input_shape_og = conv2d_shape(&input_shape_og, &weight.get_shape());
                let weight_shape = weight.get_shape();
>>>>>>> 6704e15b
                // Perform basic sanity checks on the tensor dimensions
                let shape_test = check_filter(&weight_shape);
                assert!(shape_test.is_ok(), "Failed: {:?}", shape_test.unwrap_err());
                assert!(
                    weight_shape[0] == bias.get_shape()[0],
                    "Bias length doesn't match filter shape"
                );

                // Pad the tensors to the next power of two.
                // weights = weights.pad_next_power_of_two();
                // bias = bias.pad_next_power_of_two();

                // Make sure that input shape is already padded and is well formed
                // assert!(input_shape_padded.iter().all(|d| d.is_power_of_two()));
                // assert!(input_shape_padded.len() == 3);

                // Since we are doing an FFT based conv, we need to pad the last two dimensions of the filter to match the input.
<<<<<<< HEAD
                // let weight_shape = weights.get_shape();
                // let (filter_height, filter_weight) = (weight_shape[2], weight_shape[3]);
                // let (input_height, input_weight) = (input_shape_padded[1], input_shape_padded[2]);
=======
                let weight_shape = weight.get_shape();
                let (filter_height, filter_weight) = (weight_shape[2], weight_shape[3]);
                let (input_height, input_weight) = (input_shape_padded[1], input_shape_padded[2]);
>>>>>>> 6704e15b

                // assert!(
                //    filter_height <= input_height && filter_weight <= input_weight,
                //    "Filter dimensions have to be smaller than input dimensions"
                //);

                // weight = weight.pad_last_two_dimensions(vec![input_height, input_weight]);

                // Filter need to know the shape of the input
                // weight.update_input_shape(&input_shape_padded);

<<<<<<< HEAD
                // The conversion to fft'd weights is done when the quantization happens, see conv.quantize()
                // let weight = crate::tensor::Tensor::new_conv(
                //    weights.get_shape(),
                //    input_shape_padded.clone(),
                //    weights.get_data(),
                //);
=======
                let dims = weight.get_shape();
                let weight = crate::tensor::Tensor::new_conv(
                    weight.get_shape(),
                    input_shape_padded.clone(),
                    weight.get_data().to_vec(),
                );
>>>>>>> 6704e15b
                // let dims = weight.dims(); // save the shape of the filter to compute the output shape

                // this is the non fft'd convolution layer
                // let layer = Layer::SchoolBookConvolution(Convolution { filter: weights, bias: bias });
                let layer = Layer::Convolution(Convolution::new_raw(weights, bias));
                // let layer = Layer::SchoolBookConvolution(Convolution::new(weight, _bias));

                layers.push(layer);

<<<<<<< HEAD
                // let output_shape = conv2d_shape(&input_shape_padded, &dims)?;
                // input_shape_padded = output_shape
                //    .iter()
                //    .map(|i| i.next_power_of_two())
                //    .collect_vec();
=======
                let output_shape = conv2d_shape(&input_shape_padded, &dims);
                input_shape_padded = output_shape
                    .iter()
                    .map(|i| i.next_power_of_two())
                    .collect_vec();
>>>>>>> 6704e15b
                debug!("EXTRACTIONG conv2d time: {:?}", now.elapsed());
            }
            op if DOWNSAMPLING.contains(&op) => {
                input_shape_og = maxpool2d_shape(&input_shape_og)?;
                // Make sure that input shape is already padded and is well formed
                // assert!(input_shape_padded.iter().all(|d| d.is_power_of_two()));

                let _ = fetch_maxpool_attributes(node)?;
                let layer = Layer::Pooling(Pooling::Maxpool2D(Maxpool2D::default()));
                layers.push(layer);
                // input_shape_padded = maxpool2d_shape(&input_shape_padded)?;
            }
            op if RESHAPE.contains(&op) => {
                // ignore_garbage_pad = Some((input_shape_og.clone(), input_shape_padded.clone()));
                layers.push(Layer::Reshape(Reshape));
                input_shape_og = vec![input_shape_og.iter().product()];
                // assert!(input_shape_padded.iter().all(|d| d.is_power_of_two()));
                // input_shape_padded = vec![input_shape_padded.iter().product()];
            }
            _ => bail!("Unsupported operation"),
        };
        println!(
            "{}. {}'s output shape: {:?}",
            i + 1,
            node.op_type.as_str(),
            // input_shape_padded,
            input_shape_og
        );
    }

    info!("load_model:AFTER loop of graph nodes extraction");

    // Create and return the model
    let mut model = Model::new();
    // TODO: change to og for reading without padding
    model.set_input_shape(input_shape);
    for layer in layers {
        debug!("Added the layer: {}", layer.describe());
        model.add_layer(layer);
    }
    model.describe();
    Ok(model)
}

/// Common function to extract tensor data from a node
///
/// This function handles finding the tensor by name, applying alpha/beta multipliers,
/// and extracting the raw f32 data and shape for further processing.
fn extract_tensor_f32_data(
    weight_or_bias: &str,
    node: &NodeProto,
    initializers: &HashMap<String, Tensor>,
) -> Result<Option<(Vec<f32>, Vec<usize>)>> {
    ensure!(weight_or_bias == "weight" || weight_or_bias == "bias");
    let selector = match weight_or_bias {
        "weight" => vec!["weight", "MatMul"],
        "bias" => vec!["bias"],
        _ => bail!("Invalid weight_or_bias: {}", weight_or_bias),
    };
    let is_good_selector = |name: &str| -> bool { selector.iter().any(|s| name.contains(s)) };

    // Handle multipliers (alpha/beta) from Gemm operations
    let mut alpha_or_beta: f32 = 1.0;
    if node.op_type == "Gemm" || node.op_type == "MatMul" {
        let result = node
            .attribute
            .iter()
            .filter(|x| {
                x.name.contains(match weight_or_bias {
                    "weight" | "MatMul" => "alpha",
                    _ => "beta",
                })
            })
            .map(|x| x.f)
            .collect_vec();

        if !result.is_empty() {
            alpha_or_beta = result[0];
        }
    }

    // Find tensor by name pattern
    let tensor_vec = node
        .input
        .iter()
        .filter(|x| is_good_selector(x))
        .filter_map(|key| initializers.get(key).cloned())
        .collect_vec();

    println!(
        "node input: {:?} - match {:?}-> tensor_vec len() {:?}",
        node.input,
        node.input
            .iter()
            .map(|name| initializers.get(name))
            .collect::<Vec<_>>(),
        tensor_vec.len()
    );

    // If no matching tensor found, return None
    if tensor_vec.is_empty() {
        return Ok(None);
    }

    // Get the tensor data
    let tensor_t = &tensor_vec[0];
<<<<<<< HEAD
    let mut tensor_shape = tensor_t.shape().to_vec();
    let mut tensor_data = tensor_t.as_slice::<f32>().unwrap().to_vec();

    if node.op_type == "MatMul" && weight_or_bias == "weight" {
        tensor_shape.reverse();
        let (m, n) = (tensor_shape[0], tensor_shape[1]);
        let mut transposed_data = vec![0.0; tensor_data.len()];

        // Transpose the data matrix
        for i in 0..m {
            for j in 0..n {
                transposed_data[i * n + j] = tensor_data[j * m + i];
            }
        }
        tensor_data = transposed_data;
    }
    // Apply alpha/beta multiplier
    // let tensor_t_f32 = tensor_t
    //     .as_slice::<f32>()
    //     .unwrap()
    //     .into_iter()
    //     .map(|x| x * alpha_or_beta)
    //     .collect_vec();
    // Apply alpha/beta multiplier
    let tensor_t_f32 = tensor_data.into_iter().map(|x| x * alpha_or_beta).collect();
=======
    let tensor_shape = tensor_t.shape().to_vec();
    // Apply alpha/beta multiplier
    let tensor_t_f32 = tensor_t
        .as_slice::<f32>()
        .unwrap()
        .into_iter()
        .map(|x| x * alpha_or_beta)
        .collect_vec();
>>>>>>> 6704e15b

    Ok(Some((tensor_t_f32, tensor_shape)))
}

struct WeightBiasInfo {
    weights: crate::Tensor<f32>,
    bias: crate::Tensor<f32>,
}

fn fetch_weight_and_bias(
    node: &NodeProto,
    initializers: &HashMap<String, Tensor>,
) -> Result<WeightBiasInfo> {
    // Extract the tensor data using the common function
    let (data, shape) = match extract_tensor_f32_data("weight", node, initializers)? {
        Some(data) => data,
        None => bail!("No weight tensor found for node {}", node.name),
    };
    let (bias, bias_shape) = match extract_tensor_f32_data("bias", node, initializers)? {
        Some(data) => data,
        None => {
            warn!("No bias tensor found for node {}", node.name);
            (vec![0.0; shape[0]], vec![shape[0]])
        }
    };

    let weights = crate::Tensor::new(shape, data);
    let bias = crate::Tensor::new(bias_shape, bias);
    Ok(WeightBiasInfo { weights, bias })
}

/// Get the conv2d attributes and assert if supported by DeepProve
fn fetch_conv2d_attributes(node: &NodeProto) -> Result<()> {
    let get_attr = |name: &str| -> Vec<i64> {
        node.attribute
            .iter()
            .find(|x| x.name.contains(name))
            .map_or_else(Vec::new, |x| x.ints.clone())
    };

    let (strides, pads, _kernel_shape, dilations) = (
        get_attr("strides"),
        get_attr("pads"),
        get_attr("kernel_shape"),
        get_attr("dilations"),
    );

    assert!(strides.iter().all(|&x| x == 1), "Strides must be {}", 1);
    assert!(pads.iter().all(|&x| x == 0), "Padding must be 0s");
    assert!(
        dilations.iter().all(|&x| x == 1),
        "Dilations shape must be 1"
    );

    Ok(())
}

/// Get the maxpool attributes and assert if supported by DeepProve
fn fetch_maxpool_attributes(node: &NodeProto) -> Result<()> {
    let get_attr = |name: &str| -> Vec<i64> {
        node.attribute
            .iter()
            .find(|x| x.name.contains(name))
            .map_or_else(Vec::new, |x| x.ints.clone())
    };

    let (strides, pads, kernel_shape, dilations) = (
        get_attr("strides"),
        get_attr("pads"),
        get_attr("kernel_shape"),
        get_attr("dilations"),
    );

    // println!(
    //     "strides: {:?}, pads: {:?}, kernel_shape: {:?}, dilation: {:?}",
    //     strides, pads, kernel_shape, dilations
    // );

    let expected_value: i64 = MAXPOOL2D_KERNEL_SIZE.try_into()?;

    assert!(
        strides.iter().all(|&x| x == expected_value),
        "Strides must be {}",
        expected_value
    );
    assert!(pads.iter().all(|&x| x == 0), "Padding must be 0s");
    assert!(
        kernel_shape.iter().all(|&x| x == expected_value),
        "Kernel shape must be {}",
        expected_value
    );
    assert!(
        dilations.iter().all(|&x| x == 1),
        "Dilations shape must be 1"
    );

    Ok(())
}

#[cfg(test)]
mod tests {

    use super::*;

    use crate::{
        Context, IO, Prover, ScalingFactor, init_test_logging,
        quantization::{InferenceObserver, TensorFielder},
        verify,
    };
    use goldilocks::GoldilocksExt2;
    use transcript::BasicTranscript;

    type F = GoldilocksExt2;

    // cargo test --release --package zkml -- onnx_parse::tests::test_tract --nocapture

    #[test]
    fn test_load_mlp() {
        let filepath = "assets/scripts/MLP/mlp-iris-01.onnx";
        let result = FloatOnnxLoader::new(&filepath)
            .with_model_type(ModelType::MLP)
            .build();

        assert!(result.is_ok(), "Failed: {:?}", result.unwrap_err());
    }

    #[test]
    fn test_mlp_model_run() {
        init_test_logging();
        // let filepath = "assets/scripts/MLP/mlp-iris-01.onnx";
        let filepath = "assets/scripts/MLP/mlp-iris-01.onnx";
        let (model, md) = FloatOnnxLoader::new(&filepath)
            .with_model_type(ModelType::MLP)
            .build()
            .unwrap();
        let input =
            crate::tensor::Tensor::<f32>::random(vec![model.input_shape()[0]]).quantize(&md.input);
        let input = model.prepare_input(input);
        let trace = model.run::<F>(input.clone()).unwrap();
        println!("Result: {:?}", trace.final_output());
    }

    #[test]
    fn test_quantize() {
        let input: [f32; 2] = [0.09039914, -0.07716653];
        let scaling = ScalingFactor::from_span(1.0, -1.0, None);
        println!("Result: {} => {:?}", input[0], scaling.quantize(&input[0]));
        println!("Result: {} => {:?}", input[1], scaling.quantize(&input[0]));
        println!("Result: {} => {:?}", 0, scaling.quantize(&0.0));
        println!("Result: {} => {:?}", -1.0, scaling.quantize(&-1.0));
        println!("Result: {} => {:?}", 1.0, scaling.quantize(&1.0));
    }

    #[test]
    #[ignore]
    fn test_covid_cnn() {
        let subscriber = tracing_subscriber::fmt::Subscriber::builder()
            .with_env_filter(tracing_subscriber::EnvFilter::from_default_env())
            .finish();
        tracing::subscriber::set_global_default(subscriber)
            .expect("Failed to set global subscriber");

        let filepath = "assets/scripts/covid/cnn-covid.onnx";
        let result = FloatOnnxLoader::new(&filepath)
            .with_model_type(ModelType::CNN)
            .build();

        assert!(result.is_ok(), "Failed: {:?}", result.unwrap_err());

        info!("CREAting random tensor input");
        let (model, md) = result.unwrap();
        let input = crate::tensor::Tensor::<f32>::random(model.input_shape()).quantize(&md.input);
        info!("random input tensor CREATED : {:?}", input.get_shape());
        let input = model.prepare_input(input);
        info!("RUNNING MODEL...");
        let trace = model.run::<F>(input.clone()).unwrap();
        info!("RUNNING MODEL DONE...");
        // println!("Result: {:?}", trace.final_output());

        let mut tr: BasicTranscript<GoldilocksExt2> = BasicTranscript::new(b"m2vec");
        info!("GENERATING CONTEXT...");
        let ctx = Context::<GoldilocksExt2>::generate(&model, Some(input.get_shape()))
            .expect("Unable to generate context");
        info!("GENERATING CONTEXT DONE...");
        let output = trace.final_output().clone();
        info!("GENERATING Proof...");
        let prover: Prover<'_, GoldilocksExt2, BasicTranscript<GoldilocksExt2>> =
            Prover::new(&ctx, &mut tr);
        let proof = prover.prove(trace).expect("unable to generate proof");
        info!("GENERATING Proof DONE...");
        let mut verifier_transcript: BasicTranscript<GoldilocksExt2> =
            BasicTranscript::new(b"m2vec");
        let io = IO::new(input.to_fields(), output.to_fields());
        verify::<_, _>(ctx, proof, io, &mut verifier_transcript).unwrap();
    }

    #[test]
    #[ignore]
    fn test_covid_cnn() {
        let subscriber = tracing_subscriber::fmt::Subscriber::builder()
            .with_env_filter(tracing_subscriber::EnvFilter::from_default_env())
            .finish();
        tracing::subscriber::set_global_default(subscriber)
            .expect("Failed to set global subscriber");

        let filepath = "assets/scripts/covid/cnn-covid.onnx";
        ModelType::CNN.validate(filepath).unwrap();
        let result = load_model::<Element>(&filepath);

        assert!(result.is_ok(), "Failed: {:?}", result.unwrap_err());

        info!("CREAting random tensor input");
        let model = result.unwrap();
        let input = crate::tensor::Tensor::random(model.input_shape());
        info!("random input tensor CREATED : {:?}", input.get_shape());
        let input = model.prepare_input(input);
        info!("RUNNING MODEL...");
        let trace = model.run::<F>(input.clone());
        info!("RUNNING MODEL DONE...");
        // println!("Result: {:?}", trace.final_output());

        let mut tr: BasicTranscript<GoldilocksExt2> = BasicTranscript::new(b"m2vec");
        info!("GENERATING CONTEXT...");
        let ctx = Context::<GoldilocksExt2>::generate(&model, Some(input.get_shape()))
            .expect("Unable to generate context");
        info!("GENERATING CONTEXT DONE...");
        let output = trace.final_output().clone();
        info!("GENERATING Proof...");
        let prover: Prover<'_, GoldilocksExt2, BasicTranscript<GoldilocksExt2>> =
            Prover::new(&ctx, &mut tr);
        let proof = prover.prove(trace).expect("unable to generate proof");
        info!("GENERATING Proof DONE...");
        let mut verifier_transcript: BasicTranscript<GoldilocksExt2> =
            BasicTranscript::new(b"m2vec");
        let io = IO::new(input.to_fields(), output.to_fields());
        verify::<_, _>(ctx, proof, io, &mut verifier_transcript).unwrap();
    }

    #[test]
    fn test_is_cnn() {
        let filepath = "assets/scripts/CNN/cnn-cifar-01.onnx";
        let result = is_cnn(&filepath);

        assert!(result.is_ok(), "Failed: {:?}", result.unwrap_err());
    }

    #[test]
    fn test_load_cnn() {
        let filepath = "assets/scripts/CNN/cnn-cifar-01.onnx";
        // let filepath = "bench/model.onnx";
        ModelType::CNN.validate(filepath).unwrap();
        let result = FloatOnnxLoader::new(&filepath)
            .with_model_type(ModelType::CNN)
            .with_scaling_strategy(Box::new(InferenceObserver::new()))
            .build();

        assert!(result.is_ok(), "Failed: {:?}", result.unwrap_err());

        let (model, md) = result.unwrap();
        let input = crate::tensor::Tensor::<f32>::random(model.input_shape()).quantize(&md.input);
        let input = model.prepare_input(input);
        let trace = model.run::<F>(input.clone()).unwrap();
        println!("Result: {:?}", trace.final_output());

        let mut tr: BasicTranscript<GoldilocksExt2> = BasicTranscript::new(b"m2vec");
        let ctx = Context::<GoldilocksExt2>::generate(&model, Some(input.get_shape()))
            .expect("Unable to generate context");
        let output = trace.final_output().clone();

        let prover: Prover<'_, GoldilocksExt2, BasicTranscript<GoldilocksExt2>> =
            Prover::new(&ctx, &mut tr);
        let proof = prover.prove(trace).expect("unable to generate proof");
        let mut verifier_transcript: BasicTranscript<GoldilocksExt2> =
            BasicTranscript::new(b"m2vec");
        let io = IO::new(input.to_fields(), output.to_fields());
        verify::<_, _>(ctx, proof, io, &mut verifier_transcript).unwrap();
    }
}<|MERGE_RESOLUTION|>--- conflicted
+++ resolved
@@ -1,20 +1,9 @@
-<<<<<<< HEAD
 use crate::{
-    Element,
-    layers::{convolution::Convolution, dense::Dense, reshape::Reshape},
-    padding::pad_model,
-    quantization::{AbsoluteMax, ModelMetadata, ScalingStrategy},
+    layers::{activation::{Activation, Relu}, convolution::Convolution, dense::Dense, pooling::{Maxpool2D, Pooling, MAXPOOL2D_KERNEL_SIZE}, reshape::Reshape, Layer}, padding::pad_model, quantization::{AbsoluteMax, ModelMetadata, ScalingStrategy}, Element
 };
-=======
-use crate::layers::{convolution::Convolution, dense::Dense};
->>>>>>> 6704e15b
 use anyhow::{Context, Error, Result, bail, ensure};
 use itertools::Itertools;
-<<<<<<< HEAD
 use std::{collections::HashMap, i8, time::Instant};
-=======
-use std::{collections::HashMap, i8, path::Path, time::Instant};
->>>>>>> 6704e15b
 use tracing::{debug, info, warn};
 use tract_onnx::{
     pb::{GraphProto, NodeProto},
@@ -27,20 +16,7 @@
 };
 
 use crate::{
-<<<<<<< HEAD
-=======
-    Element,
->>>>>>> 6704e15b
-    layers::{
-        Layer,
-        activation::{Activation, Relu},
-        pooling::{MAXPOOL2D_KERNEL_SIZE, Maxpool2D, Pooling},
-    },
     model::Model,
-<<<<<<< HEAD
-=======
-    quantization::Quantizer,
->>>>>>> 6704e15b
 };
 
 /// Utility struct for loading a onnx model with float weights and producing a quantized model
@@ -377,33 +353,18 @@
         println!("NODE: {:?}", node.op_type.as_str());
         match node.op_type.as_str() {
             op if LINEAR_ALG.contains(&op) => {
-<<<<<<< HEAD
                 let WeightBiasInfo { weights, bias } = fetch_weight_and_bias(node, &initializers)?;
                 // println!("DENSE weights shape: {:?}", weights.get_shape());
                 // println!("DENSE MATRIX: {:?}", weights.get_data());
                 ensure!(bias.get_shape().len() == 1, "bias is not a vector");
                 input_shape_og = vec![weights.get_shape()[0]];
                 let nrows = weights.get_shape()[0];
-=======
-                let mut weight = fetch_weight_bias_as_tensor::<Q>(
-                    "weight",
-                    node,
-                    &initializers,
-                    global_max_abs,
-                )?;
-                let bias =
-                    fetch_weight_bias_as_tensor::<Q>("bias", node, &initializers, global_max_abs)?;
-                ensure!(bias.get_shape().len() == 1, "bias is not a vector");
-                input_shape_og = vec![weight.get_shape()[0]];
-                let nrows = weight.get_shape()[0];
->>>>>>> 6704e15b
                 ensure!(
                     bias.get_data().len() == nrows,
                     "bias length {} does not match matrix width {}",
                     bias.get_data().len(),
                     nrows
                 );
-<<<<<<< HEAD
                 ensure!(
                     bias.get_shape()[0] == nrows,
                     "bias length {} does not match matrix width {}",
@@ -412,48 +373,6 @@
                 );
                 debug!("layer idx {} -> final shape {:?}", i, weights.get_shape());
                 layers.push(Layer::Dense(Dense::new_from_weights(weights, bias)));
-=======
-                assert!(input_shape_padded.iter().all(|d| d.is_power_of_two()));
-                assert!(input_shape_padded.len() == 1);
-
-                let mut new_cols = weight.ncols_2d();
-                if weight.ncols_2d() != input_shape_padded[0] {
-                    if weight.ncols_2d() < input_shape_padded[0] {
-                        new_cols = input_shape_padded[0];
-                    } else {
-                        // If we have too many columns, we can't shrink without losing information
-                        panic!(
-                            "Matrix has more columns ({}) than previous layer output size ({}).
-                            Cannot shrink without losing information.",
-                            weight.ncols_2d(),
-                            input_shape_padded[0]
-                        );
-                    }
-                }
-
-                let ncols = new_cols.next_power_of_two();
-                let nrows = weight.nrows_2d().next_power_of_two();
-                // Pad to power of two dimensions
-
-                if let Some(ref conv_shapes) = ignore_garbage_pad.clone() {
-                    let conv_shape_og = conv_shapes.0.clone();
-                    let conv_shape_pad = conv_shapes.1.clone();
-                    weight = weight.pad_matrix_to_ignore_garbage(
-                        &conv_shape_og,
-                        &conv_shape_pad,
-                        &vec![nrows, ncols],
-                    );
-                    ignore_garbage_pad = None;
-                } else {
-                    weight.reshape_to_fit_inplace_2d(vec![nrows, ncols]);
-                }
-
-                let bias = bias.pad_1d(nrows);
-                input_shape_padded = vec![nrows];
-
-                debug!("layer idx {} -> final shape {:?}", i, weight.get_shape());
-                layers.push(Layer::Dense(Dense::new(weight, bias)));
->>>>>>> 6704e15b
             }
             op if ACTIVATION.contains(&op) => {
                 // assert!(input_shape_padded.iter().all(|d| d.is_power_of_two()));
@@ -463,7 +382,6 @@
             op if CONVOLUTION.contains(&op) => {
                 let now = Instant::now();
                 let _ = fetch_conv2d_attributes(node)?;
-<<<<<<< HEAD
                 let WeightBiasInfo { weights, bias } = fetch_weight_and_bias(node, &initializers)?;
                 // println!(
                 //    "RUN CONV: input shape {:?} - og {:?} ",
@@ -477,19 +395,6 @@
                 //);
                 input_shape_og = conv2d_shape(&input_shape_og, &weights.get_shape())?;
                 let weight_shape = weights.get_shape();
-=======
-                let mut weight = fetch_weight_bias_as_tensor::<Q>(
-                    "weight",
-                    node,
-                    &initializers,
-                    global_max_abs,
-                )?;
-                let mut bias =
-                    fetch_weight_bias_as_tensor::<Q>("bias", node, &initializers, global_max_abs)?;
-
-                input_shape_og = conv2d_shape(&input_shape_og, &weight.get_shape());
-                let weight_shape = weight.get_shape();
->>>>>>> 6704e15b
                 // Perform basic sanity checks on the tensor dimensions
                 let shape_test = check_filter(&weight_shape);
                 assert!(shape_test.is_ok(), "Failed: {:?}", shape_test.unwrap_err());
@@ -507,15 +412,9 @@
                 // assert!(input_shape_padded.len() == 3);
 
                 // Since we are doing an FFT based conv, we need to pad the last two dimensions of the filter to match the input.
-<<<<<<< HEAD
                 // let weight_shape = weights.get_shape();
                 // let (filter_height, filter_weight) = (weight_shape[2], weight_shape[3]);
                 // let (input_height, input_weight) = (input_shape_padded[1], input_shape_padded[2]);
-=======
-                let weight_shape = weight.get_shape();
-                let (filter_height, filter_weight) = (weight_shape[2], weight_shape[3]);
-                let (input_height, input_weight) = (input_shape_padded[1], input_shape_padded[2]);
->>>>>>> 6704e15b
 
                 // assert!(
                 //    filter_height <= input_height && filter_weight <= input_weight,
@@ -527,21 +426,12 @@
                 // Filter need to know the shape of the input
                 // weight.update_input_shape(&input_shape_padded);
 
-<<<<<<< HEAD
                 // The conversion to fft'd weights is done when the quantization happens, see conv.quantize()
                 // let weight = crate::tensor::Tensor::new_conv(
                 //    weights.get_shape(),
                 //    input_shape_padded.clone(),
                 //    weights.get_data(),
                 //);
-=======
-                let dims = weight.get_shape();
-                let weight = crate::tensor::Tensor::new_conv(
-                    weight.get_shape(),
-                    input_shape_padded.clone(),
-                    weight.get_data().to_vec(),
-                );
->>>>>>> 6704e15b
                 // let dims = weight.dims(); // save the shape of the filter to compute the output shape
 
                 // this is the non fft'd convolution layer
@@ -551,19 +441,11 @@
 
                 layers.push(layer);
 
-<<<<<<< HEAD
                 // let output_shape = conv2d_shape(&input_shape_padded, &dims)?;
                 // input_shape_padded = output_shape
                 //    .iter()
                 //    .map(|i| i.next_power_of_two())
                 //    .collect_vec();
-=======
-                let output_shape = conv2d_shape(&input_shape_padded, &dims);
-                input_shape_padded = output_shape
-                    .iter()
-                    .map(|i| i.next_power_of_two())
-                    .collect_vec();
->>>>>>> 6704e15b
                 debug!("EXTRACTIONG conv2d time: {:?}", now.elapsed());
             }
             op if DOWNSAMPLING.contains(&op) => {
@@ -670,7 +552,6 @@
 
     // Get the tensor data
     let tensor_t = &tensor_vec[0];
-<<<<<<< HEAD
     let mut tensor_shape = tensor_t.shape().to_vec();
     let mut tensor_data = tensor_t.as_slice::<f32>().unwrap().to_vec();
 
@@ -696,16 +577,6 @@
     //     .collect_vec();
     // Apply alpha/beta multiplier
     let tensor_t_f32 = tensor_data.into_iter().map(|x| x * alpha_or_beta).collect();
-=======
-    let tensor_shape = tensor_t.shape().to_vec();
-    // Apply alpha/beta multiplier
-    let tensor_t_f32 = tensor_t
-        .as_slice::<f32>()
-        .unwrap()
-        .into_iter()
-        .map(|x| x * alpha_or_beta)
-        .collect_vec();
->>>>>>> 6704e15b
 
     Ok(Some((tensor_t_f32, tensor_shape)))
 }
@@ -902,47 +773,6 @@
         verify::<_, _>(ctx, proof, io, &mut verifier_transcript).unwrap();
     }
 
-    #[test]
-    #[ignore]
-    fn test_covid_cnn() {
-        let subscriber = tracing_subscriber::fmt::Subscriber::builder()
-            .with_env_filter(tracing_subscriber::EnvFilter::from_default_env())
-            .finish();
-        tracing::subscriber::set_global_default(subscriber)
-            .expect("Failed to set global subscriber");
-
-        let filepath = "assets/scripts/covid/cnn-covid.onnx";
-        ModelType::CNN.validate(filepath).unwrap();
-        let result = load_model::<Element>(&filepath);
-
-        assert!(result.is_ok(), "Failed: {:?}", result.unwrap_err());
-
-        info!("CREAting random tensor input");
-        let model = result.unwrap();
-        let input = crate::tensor::Tensor::random(model.input_shape());
-        info!("random input tensor CREATED : {:?}", input.get_shape());
-        let input = model.prepare_input(input);
-        info!("RUNNING MODEL...");
-        let trace = model.run::<F>(input.clone());
-        info!("RUNNING MODEL DONE...");
-        // println!("Result: {:?}", trace.final_output());
-
-        let mut tr: BasicTranscript<GoldilocksExt2> = BasicTranscript::new(b"m2vec");
-        info!("GENERATING CONTEXT...");
-        let ctx = Context::<GoldilocksExt2>::generate(&model, Some(input.get_shape()))
-            .expect("Unable to generate context");
-        info!("GENERATING CONTEXT DONE...");
-        let output = trace.final_output().clone();
-        info!("GENERATING Proof...");
-        let prover: Prover<'_, GoldilocksExt2, BasicTranscript<GoldilocksExt2>> =
-            Prover::new(&ctx, &mut tr);
-        let proof = prover.prove(trace).expect("unable to generate proof");
-        info!("GENERATING Proof DONE...");
-        let mut verifier_transcript: BasicTranscript<GoldilocksExt2> =
-            BasicTranscript::new(b"m2vec");
-        let io = IO::new(input.to_fields(), output.to_fields());
-        verify::<_, _>(ctx, proof, io, &mut verifier_transcript).unwrap();
-    }
 
     #[test]
     fn test_is_cnn() {
