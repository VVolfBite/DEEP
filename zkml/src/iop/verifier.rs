--- conflicted
+++ resolved
@@ -4,12 +4,8 @@
     Claim, VectorTranscript,
     commit::{self, precommit, same_poly},
     iop::{StepProof, context::StepInfo, precommit::PolyID},
-<<<<<<< HEAD
-    lookup::{self, LookupProtocol},
+    lookup::{self, LookupProtocol, LookupType},
     tensor::Tensor,
-=======
-    lookup::{self, LookupProtocol, LookupType},
->>>>>>> 5c8d668a
 };
 use anyhow::{Context as CC, anyhow, bail, ensure};
 use ff_ext::ExtensionField;
@@ -133,15 +129,9 @@
     let mut witness_verifier = precommit::CommitVerifier::new();
 
     ctx.write_to_transcript(transcript)?;
-<<<<<<< HEAD
     // 0. Derive the first randomness
     let first_randomness = transcript.read_challenges(io.output.get_data().len().ilog2() as usize);
     // 1. For the output, we manually evaluate the MLE and check if it's the same as what prover
-=======
-    // 1. Derive the first randomness
-    let first_randomness = transcript.read_challenges(io.output.len().ilog2() as usize);
-    // 2. For the output, we manually evaluate the MLE and check if it's the same as what prover
->>>>>>> 5c8d668a
     //    gave. Note prover could ellude that but it's simpler to avoid that special check right
     //    now.
     let output_mle = io.output.get_data().to_vec().into_mle();
