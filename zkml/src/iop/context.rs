--- conflicted
+++ resolved
@@ -28,11 +28,8 @@
 pub struct ActivationInfo {
     pub poly_id: PolyID,
     pub num_vars: usize,
-<<<<<<< HEAD
-=======
     pub multiplicity_poly_id: PolyID,
     pub multiplicity_num_vars: usize,
->>>>>>> 7a4d355f
 }
 
 impl<E> StepInfo<E> {
@@ -99,11 +96,6 @@
                         })
                     }
                     Layer::Activation(Activation::Relu(_)) => {
-<<<<<<< HEAD
-                        StepInfo::Activation(ActivationInfo {
-                            poly_id: id,
-                            num_vars: last_output_size.ilog2() as usize,
-=======
                         let multiplicity_poly_id = current_multiplicity_poly_id;
                         current_multiplicity_poly_id += 1;
                         StepInfo::Activation(ActivationInfo {
@@ -111,7 +103,6 @@
                             num_vars: last_output_size.ilog2() as usize,
                             multiplicity_poly_id,
                             multiplicity_num_vars: Relu::num_vars(),
->>>>>>> 7a4d355f
                         })
                     }
                 }
@@ -137,11 +128,8 @@
                 StepInfo::Activation(info) => {
                     t.append_field_element(&E::BaseField::from(info.poly_id as u64));
                     t.append_field_element(&E::BaseField::from(info.num_vars as u64));
-<<<<<<< HEAD
-=======
                     t.append_field_element(&E::BaseField::from(info.multiplicity_poly_id as u64));
                     t.append_field_element(&E::BaseField::from(info.multiplicity_num_vars as u64));
->>>>>>> 7a4d355f
                 }
             }
         }
